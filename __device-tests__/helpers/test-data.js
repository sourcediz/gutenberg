--- conflicted
+++ resolved
@@ -20,7 +20,14 @@
 <p></p>
 <!-- /wp:paragraph -->`;
 
-<<<<<<< HEAD
+exports.deviceRotationHtml = `<!-- wp:paragraph -->
+<p>The finer continuum interprets the polynomial rabbit. When can the geology cheat? An astronomer runs. Should a communist consent?</p>
+<!-- /wp:paragraph -->
+
+<!-- wp:paragraph -->
+<p>The finer continuum interprets the polynomial rabbit. When can the geology cheat? An astronomer runs. Should a communist consent?</p>
+<!-- /wp:paragraph -->`;
+
 exports.imageCaption = `C'est la vie my friends`;
 
 exports.imageCompletehtml = `<!-- wp:image {"id":1} -->
@@ -28,25 +35,17 @@
 <!-- /wp:image -->
 
 <!-- wp:paragraph -->
-<p>Lorem ipsum dolor sit amet, consectetur adipiscing elit. Etiam luctus velit et nunc tristique, ut tincidunt ipsum placerat. Maecenas placerat nec elit sit amet vulputate. </p>
+<p>Beneath the busy continuum blinks the ineffective husband. Why a metric bow outside the official subway? How can the prompt crop exhaust his tree? The sample rolls! After an across gasp overflows the ethical attorney. A riot pilots an excess goldfish. </p>
 <!-- /wp:paragraph -->
 
 <!-- wp:paragraph -->
-<p>Nam suscipit dolor eu arcu efficitur, nec faucibus sapien ullamcorper. Etiam nibh risus, tincidunt quis purus a, dictum porta dui. Phasellus lacinia iaculis odio, et eleifend d</p>
+<p>Does this chord crowd my emptied search? A theory bubbles under the cartoon. The discontinued speaker cracks every thick epic. Its extraordinary twin shifts behind the listener. An enlightened specimen stalls. The weapon apologizes?</p>
 <!-- /wp:paragraph -->
 
 <!-- wp:paragraph -->
-<p>Nullam suscipit volutpat velit eget varius. Etiam diam ex, finibus eu turpis a, semper tempus ante. Vestibulum quis elit et felis sagittis mollis.</p>
-<!-- /wp:paragraph -->
-
-<!-- wp:paragraph -->
-<p>Nullam porta aliquam nisi, eu dapibus mauris dignissim at. Praesent ut congue sem. Nullam a rhoncus metus.</p>
-=======
-exports.deviceRotationHtml = `<!-- wp:paragraph -->
 <p>The finer continuum interprets the polynomial rabbit. When can the geology cheat? An astronomer runs. Should a communist consent?</p>
 <!-- /wp:paragraph -->
 
 <!-- wp:paragraph -->
-<p>The finer continuum interprets the polynomial rabbit. When can the geology cheat? An astronomer runs. Should a communist consent?</p>
->>>>>>> 1ee74d80
+<p>A parody guns the suffering pipeline. How does the sliced device amuse the tutorial? When will the beating companion dispose our average? The skull complains? An ink irons a paranoid into the earned juvenile.</p>
 <!-- /wp:paragraph -->`;