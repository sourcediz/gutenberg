--- conflicted
+++ resolved
@@ -655,11 +655,4 @@
     func textViewDidEndEditing(_ textView: UITextView) {
         onBlur?([:])
     }
-<<<<<<< HEAD
-
-    func textView(_ textView: UITextView, shouldInteractWith URL: URL, in characterRange: NSRange, interaction: UITextItemInteraction) -> Bool {
-        return false
-    }
-=======
->>>>>>> a6605434
 }