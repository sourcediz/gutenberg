// !$*UTF8*$!
{
	archiveVersion = 1;
	classes = {
	};
	objectVersion = 46;
	objects = {

/* Begin PBXBuildFile section */
		00C302E51ABCBA2D00DB3ED1 /* libRCTActionSheet.a in Frameworks */ = {isa = PBXBuildFile; fileRef = 00C302AC1ABCB8CE00DB3ED1 /* libRCTActionSheet.a */; };
		00C302E71ABCBA2D00DB3ED1 /* libRCTGeolocation.a in Frameworks */ = {isa = PBXBuildFile; fileRef = 00C302BA1ABCB90400DB3ED1 /* libRCTGeolocation.a */; };
		00C302E81ABCBA2D00DB3ED1 /* libRCTImage.a in Frameworks */ = {isa = PBXBuildFile; fileRef = 00C302C01ABCB91800DB3ED1 /* libRCTImage.a */; };
		00C302E91ABCBA2D00DB3ED1 /* libRCTNetwork.a in Frameworks */ = {isa = PBXBuildFile; fileRef = 00C302DC1ABCB9D200DB3ED1 /* libRCTNetwork.a */; };
		00C302EA1ABCBA2D00DB3ED1 /* libRCTVibration.a in Frameworks */ = {isa = PBXBuildFile; fileRef = 00C302E41ABCB9EE00DB3ED1 /* libRCTVibration.a */; };
		00E356F31AD99517003FC87E /* gutenbergTests.m in Sources */ = {isa = PBXBuildFile; fileRef = 00E356F21AD99517003FC87E /* gutenbergTests.m */; };
		133E29F31AD74F7200F7D852 /* libRCTLinking.a in Frameworks */ = {isa = PBXBuildFile; fileRef = 78C398B91ACF4ADC00677621 /* libRCTLinking.a */; };
		139105C61AF99C1200B5F7CC /* libRCTSettings.a in Frameworks */ = {isa = PBXBuildFile; fileRef = 139105C11AF99BAD00B5F7CC /* libRCTSettings.a */; };
		139FDEF61B0652A700C62182 /* libRCTWebSocket.a in Frameworks */ = {isa = PBXBuildFile; fileRef = 139FDEF41B06529B00C62182 /* libRCTWebSocket.a */; };
		13B07FBD1A68108700A75B9A /* LaunchScreen.xib in Resources */ = {isa = PBXBuildFile; fileRef = 13B07FB11A68108700A75B9A /* LaunchScreen.xib */; };
		13B07FBF1A68108700A75B9A /* Images.xcassets in Resources */ = {isa = PBXBuildFile; fileRef = 13B07FB51A68108700A75B9A /* Images.xcassets */; };
		140ED2AC1D01E1AD002B40FF /* libReact.a in Frameworks */ = {isa = PBXBuildFile; fileRef = 146834041AC3E56700842450 /* libReact.a */; };
		146834051AC3E58100842450 /* libReact.a in Frameworks */ = {isa = PBXBuildFile; fileRef = 146834041AC3E56700842450 /* libReact.a */; };
		2D02E4BD1E0B4A84006451C7 /* Images.xcassets in Resources */ = {isa = PBXBuildFile; fileRef = 13B07FB51A68108700A75B9A /* Images.xcassets */; };
		2D02E4C21E0B4AEC006451C7 /* libRCTAnimation.a in Frameworks */ = {isa = PBXBuildFile; fileRef = 5E9157351DD0AC6500FF2AA8 /* libRCTAnimation.a */; };
		2D02E4C31E0B4AEC006451C7 /* libRCTImage-tvOS.a in Frameworks */ = {isa = PBXBuildFile; fileRef = 3DAD3E841DF850E9000B6D8A /* libRCTImage-tvOS.a */; };
		2D02E4C41E0B4AEC006451C7 /* libRCTLinking-tvOS.a in Frameworks */ = {isa = PBXBuildFile; fileRef = 3DAD3E881DF850E9000B6D8A /* libRCTLinking-tvOS.a */; };
		2D02E4C51E0B4AEC006451C7 /* libRCTNetwork-tvOS.a in Frameworks */ = {isa = PBXBuildFile; fileRef = 3DAD3E8C1DF850E9000B6D8A /* libRCTNetwork-tvOS.a */; };
		2D02E4C61E0B4AEC006451C7 /* libRCTSettings-tvOS.a in Frameworks */ = {isa = PBXBuildFile; fileRef = 3DAD3E901DF850E9000B6D8A /* libRCTSettings-tvOS.a */; };
		2D02E4C71E0B4AEC006451C7 /* libRCTText-tvOS.a in Frameworks */ = {isa = PBXBuildFile; fileRef = 3DAD3E941DF850E9000B6D8A /* libRCTText-tvOS.a */; };
		2D02E4C81E0B4AEC006451C7 /* libRCTWebSocket-tvOS.a in Frameworks */ = {isa = PBXBuildFile; fileRef = 3DAD3E991DF850E9000B6D8A /* libRCTWebSocket-tvOS.a */; };
		2D16E6881FA4F8E400B85C8A /* libReact.a in Frameworks */ = {isa = PBXBuildFile; fileRef = 2D16E6891FA4F8E400B85C8A /* libReact.a */; };
		2DCD954D1E0B4F2C00145EB5 /* gutenbergTests.m in Sources */ = {isa = PBXBuildFile; fileRef = 00E356F21AD99517003FC87E /* gutenbergTests.m */; };
		2DF0FFEE2056DD460020B375 /* libReact.a in Frameworks */ = {isa = PBXBuildFile; fileRef = 3DAD3EA31DF850E9000B6D8A /* libReact.a */; };
		5E9157361DD0AC6A00FF2AA8 /* libRCTAnimation.a in Frameworks */ = {isa = PBXBuildFile; fileRef = 5E9157331DD0AC6500FF2AA8 /* libRCTAnimation.a */; };
<<<<<<< HEAD
		7E96E3192181006F002206A2 /* GBPostManager.m in Sources */ = {isa = PBXBuildFile; fileRef = 7E96E2F02181006F002206A2 /* GBPostManager.m */; };
		7E96E31B218100AD002206A2 /* PostManager.swift in Sources */ = {isa = PBXBuildFile; fileRef = 7E96E31A218100AD002206A2 /* PostManager.swift */; };
		7E96E31D218100FC002206A2 /* GutenbergBridge.swift in Sources */ = {isa = PBXBuildFile; fileRef = 7E96E31C218100FC002206A2 /* GutenbergBridge.swift */; };
=======
		7E4C21212187419000EC7F49 /* libRNReactNativeGutenbergBridge.a in Frameworks */ = {isa = PBXBuildFile; fileRef = 7E4C211D2187417100EC7F49 /* libRNReactNativeGutenbergBridge.a */; };
>>>>>>> d79f7db0
		832341BD1AAA6AB300B99B32 /* libRCTText.a in Frameworks */ = {isa = PBXBuildFile; fileRef = 832341B51AAA6A8300B99B32 /* libRCTText.a */; };
		8C666FF0C9224FB88C2C0447 /* libRNSVG-tvOS.a in Frameworks */ = {isa = PBXBuildFile; fileRef = 9BFAFEB337654221B2F14D03 /* libRNSVG-tvOS.a */; };
		ADBDB9381DFEBF1600ED6528 /* libRCTBlob.a in Frameworks */ = {isa = PBXBuildFile; fileRef = ADBDB9271DFEBF0700ED6528 /* libRCTBlob.a */; };
		CF45443564B845C8BDCFBAB6 /* libRNTAztecView.a in Frameworks */ = {isa = PBXBuildFile; fileRef = 3ADEFEC092CF4D00BEF1019E /* libRNTAztecView.a */; };
		DD2AE937473A49B2B5A0E7B6 /* libRNSVG.a in Frameworks */ = {isa = PBXBuildFile; fileRef = 0EB766FE2F6D446A80AC6E6A /* libRNSVG.a */; };
		F1289ECB2100E4320091E81D /* Aztec.framework in Frameworks */ = {isa = PBXBuildFile; fileRef = F1289ECA2100E4320091E81D /* Aztec.framework */; };
		F151983B2100DC3D000F6E97 /* BridgeDelegate.swift in Sources */ = {isa = PBXBuildFile; fileRef = F15198382100DC3C000F6E97 /* BridgeDelegate.swift */; };
		F151983C2100DC3D000F6E97 /* AppDelegate.swift in Sources */ = {isa = PBXBuildFile; fileRef = F15198392100DC3D000F6E97 /* AppDelegate.swift */; };
		F151983D2100DC3D000F6E97 /* MediaProvider.swift in Sources */ = {isa = PBXBuildFile; fileRef = F151983A2100DC3D000F6E97 /* MediaProvider.swift */; };
		F19CFDA821021EB100EAB240 /* Aztec.framework in CopyFiles */ = {isa = PBXBuildFile; fileRef = F1289ECA2100E4320091E81D /* Aztec.framework */; settings = {ATTRIBUTES = (CodeSignOnCopy, RemoveHeadersOnCopy, ); }; };
/* End PBXBuildFile section */

/* Begin PBXContainerItemProxy section */
		00C302AB1ABCB8CE00DB3ED1 /* PBXContainerItemProxy */ = {
			isa = PBXContainerItemProxy;
			containerPortal = 00C302A71ABCB8CE00DB3ED1 /* RCTActionSheet.xcodeproj */;
			proxyType = 2;
			remoteGlobalIDString = 134814201AA4EA6300B7C361;
			remoteInfo = RCTActionSheet;
		};
		00C302B91ABCB90400DB3ED1 /* PBXContainerItemProxy */ = {
			isa = PBXContainerItemProxy;
			containerPortal = 00C302B51ABCB90400DB3ED1 /* RCTGeolocation.xcodeproj */;
			proxyType = 2;
			remoteGlobalIDString = 134814201AA4EA6300B7C361;
			remoteInfo = RCTGeolocation;
		};
		00C302BF1ABCB91800DB3ED1 /* PBXContainerItemProxy */ = {
			isa = PBXContainerItemProxy;
			containerPortal = 00C302BB1ABCB91800DB3ED1 /* RCTImage.xcodeproj */;
			proxyType = 2;
			remoteGlobalIDString = 58B5115D1A9E6B3D00147676;
			remoteInfo = RCTImage;
		};
		00C302DB1ABCB9D200DB3ED1 /* PBXContainerItemProxy */ = {
			isa = PBXContainerItemProxy;
			containerPortal = 00C302D31ABCB9D200DB3ED1 /* RCTNetwork.xcodeproj */;
			proxyType = 2;
			remoteGlobalIDString = 58B511DB1A9E6C8500147676;
			remoteInfo = RCTNetwork;
		};
		00C302E31ABCB9EE00DB3ED1 /* PBXContainerItemProxy */ = {
			isa = PBXContainerItemProxy;
			containerPortal = 00C302DF1ABCB9EE00DB3ED1 /* RCTVibration.xcodeproj */;
			proxyType = 2;
			remoteGlobalIDString = 832C81801AAF6DEF007FA2F7;
			remoteInfo = RCTVibration;
		};
		00E356F41AD99517003FC87E /* PBXContainerItemProxy */ = {
			isa = PBXContainerItemProxy;
			containerPortal = 83CBB9F71A601CBA00E9B192 /* Project object */;
			proxyType = 1;
			remoteGlobalIDString = 13B07F861A680F5B00A75B9A;
			remoteInfo = gutenberg;
		};
		139105C01AF99BAD00B5F7CC /* PBXContainerItemProxy */ = {
			isa = PBXContainerItemProxy;
			containerPortal = 139105B61AF99BAD00B5F7CC /* RCTSettings.xcodeproj */;
			proxyType = 2;
			remoteGlobalIDString = 134814201AA4EA6300B7C361;
			remoteInfo = RCTSettings;
		};
		139FDEF31B06529B00C62182 /* PBXContainerItemProxy */ = {
			isa = PBXContainerItemProxy;
			containerPortal = 139FDEE61B06529A00C62182 /* RCTWebSocket.xcodeproj */;
			proxyType = 2;
			remoteGlobalIDString = 3C86DF461ADF2C930047B81A;
			remoteInfo = RCTWebSocket;
		};
		146834031AC3E56700842450 /* PBXContainerItemProxy */ = {
			isa = PBXContainerItemProxy;
			containerPortal = 146833FF1AC3E56700842450 /* React.xcodeproj */;
			proxyType = 2;
			remoteGlobalIDString = 83CBBA2E1A601D0E00E9B192;
			remoteInfo = React;
		};
		2D02E4911E0B4A5D006451C7 /* PBXContainerItemProxy */ = {
			isa = PBXContainerItemProxy;
			containerPortal = 83CBB9F71A601CBA00E9B192 /* Project object */;
			proxyType = 1;
			remoteGlobalIDString = 2D02E47A1E0B4A5D006451C7;
			remoteInfo = "gutenberg-tvOS";
		};
		2D16E6711FA4F8DC00B85C8A /* PBXContainerItemProxy */ = {
			isa = PBXContainerItemProxy;
			containerPortal = ADBDB91F1DFEBF0600ED6528 /* RCTBlob.xcodeproj */;
			proxyType = 2;
			remoteGlobalIDString = ADD01A681E09402E00F6D226;
			remoteInfo = "RCTBlob-tvOS";
		};
		2D16E6831FA4F8DC00B85C8A /* PBXContainerItemProxy */ = {
			isa = PBXContainerItemProxy;
			containerPortal = 139FDEE61B06529A00C62182 /* RCTWebSocket.xcodeproj */;
			proxyType = 2;
			remoteGlobalIDString = 3DBE0D001F3B181A0099AA32;
			remoteInfo = fishhook;
		};
		2D16E6851FA4F8DC00B85C8A /* PBXContainerItemProxy */ = {
			isa = PBXContainerItemProxy;
			containerPortal = 139FDEE61B06529A00C62182 /* RCTWebSocket.xcodeproj */;
			proxyType = 2;
			remoteGlobalIDString = 3DBE0D0D1F3B181C0099AA32;
			remoteInfo = "fishhook-tvOS";
		};
		2DF0FFDE2056DD460020B375 /* PBXContainerItemProxy */ = {
			isa = PBXContainerItemProxy;
			containerPortal = 146833FF1AC3E56700842450 /* React.xcodeproj */;
			proxyType = 2;
			remoteGlobalIDString = EBF21BDC1FC498900052F4D5;
			remoteInfo = jsinspector;
		};
		2DF0FFE02056DD460020B375 /* PBXContainerItemProxy */ = {
			isa = PBXContainerItemProxy;
			containerPortal = 146833FF1AC3E56700842450 /* React.xcodeproj */;
			proxyType = 2;
			remoteGlobalIDString = EBF21BFA1FC4989A0052F4D5;
			remoteInfo = "jsinspector-tvOS";
		};
		2DF0FFE22056DD460020B375 /* PBXContainerItemProxy */ = {
			isa = PBXContainerItemProxy;
			containerPortal = 146833FF1AC3E56700842450 /* React.xcodeproj */;
			proxyType = 2;
			remoteGlobalIDString = 139D7ECE1E25DB7D00323FB7;
			remoteInfo = "third-party";
		};
		2DF0FFE42056DD460020B375 /* PBXContainerItemProxy */ = {
			isa = PBXContainerItemProxy;
			containerPortal = 146833FF1AC3E56700842450 /* React.xcodeproj */;
			proxyType = 2;
			remoteGlobalIDString = 3D383D3C1EBD27B6005632C8;
			remoteInfo = "third-party-tvOS";
		};
		2DF0FFE62056DD460020B375 /* PBXContainerItemProxy */ = {
			isa = PBXContainerItemProxy;
			containerPortal = 146833FF1AC3E56700842450 /* React.xcodeproj */;
			proxyType = 2;
			remoteGlobalIDString = 139D7E881E25C6D100323FB7;
			remoteInfo = "double-conversion";
		};
		2DF0FFE82056DD460020B375 /* PBXContainerItemProxy */ = {
			isa = PBXContainerItemProxy;
			containerPortal = 146833FF1AC3E56700842450 /* React.xcodeproj */;
			proxyType = 2;
			remoteGlobalIDString = 3D383D621EBD27B9005632C8;
			remoteInfo = "double-conversion-tvOS";
		};
		2DF0FFEA2056DD460020B375 /* PBXContainerItemProxy */ = {
			isa = PBXContainerItemProxy;
			containerPortal = 146833FF1AC3E56700842450 /* React.xcodeproj */;
			proxyType = 2;
			remoteGlobalIDString = 9936F3131F5F2E4B0010BF04;
			remoteInfo = privatedata;
		};
		2DF0FFEC2056DD460020B375 /* PBXContainerItemProxy */ = {
			isa = PBXContainerItemProxy;
			containerPortal = 146833FF1AC3E56700842450 /* React.xcodeproj */;
			proxyType = 2;
			remoteGlobalIDString = 9936F32F1F5F2E5B0010BF04;
			remoteInfo = "privatedata-tvOS";
		};
		3DAD3E831DF850E9000B6D8A /* PBXContainerItemProxy */ = {
			isa = PBXContainerItemProxy;
			containerPortal = 00C302BB1ABCB91800DB3ED1 /* RCTImage.xcodeproj */;
			proxyType = 2;
			remoteGlobalIDString = 2D2A283A1D9B042B00D4039D;
			remoteInfo = "RCTImage-tvOS";
		};
		3DAD3E871DF850E9000B6D8A /* PBXContainerItemProxy */ = {
			isa = PBXContainerItemProxy;
			containerPortal = 78C398B01ACF4ADC00677621 /* RCTLinking.xcodeproj */;
			proxyType = 2;
			remoteGlobalIDString = 2D2A28471D9B043800D4039D;
			remoteInfo = "RCTLinking-tvOS";
		};
		3DAD3E8B1DF850E9000B6D8A /* PBXContainerItemProxy */ = {
			isa = PBXContainerItemProxy;
			containerPortal = 00C302D31ABCB9D200DB3ED1 /* RCTNetwork.xcodeproj */;
			proxyType = 2;
			remoteGlobalIDString = 2D2A28541D9B044C00D4039D;
			remoteInfo = "RCTNetwork-tvOS";
		};
		3DAD3E8F1DF850E9000B6D8A /* PBXContainerItemProxy */ = {
			isa = PBXContainerItemProxy;
			containerPortal = 139105B61AF99BAD00B5F7CC /* RCTSettings.xcodeproj */;
			proxyType = 2;
			remoteGlobalIDString = 2D2A28611D9B046600D4039D;
			remoteInfo = "RCTSettings-tvOS";
		};
		3DAD3E931DF850E9000B6D8A /* PBXContainerItemProxy */ = {
			isa = PBXContainerItemProxy;
			containerPortal = 832341B01AAA6A8300B99B32 /* RCTText.xcodeproj */;
			proxyType = 2;
			remoteGlobalIDString = 2D2A287B1D9B048500D4039D;
			remoteInfo = "RCTText-tvOS";
		};
		3DAD3E981DF850E9000B6D8A /* PBXContainerItemProxy */ = {
			isa = PBXContainerItemProxy;
			containerPortal = 139FDEE61B06529A00C62182 /* RCTWebSocket.xcodeproj */;
			proxyType = 2;
			remoteGlobalIDString = 2D2A28881D9B049200D4039D;
			remoteInfo = "RCTWebSocket-tvOS";
		};
		3DAD3EA21DF850E9000B6D8A /* PBXContainerItemProxy */ = {
			isa = PBXContainerItemProxy;
			containerPortal = 146833FF1AC3E56700842450 /* React.xcodeproj */;
			proxyType = 2;
			remoteGlobalIDString = 2D2A28131D9B038B00D4039D;
			remoteInfo = "React-tvOS";
		};
		3DAD3EA41DF850E9000B6D8A /* PBXContainerItemProxy */ = {
			isa = PBXContainerItemProxy;
			containerPortal = 146833FF1AC3E56700842450 /* React.xcodeproj */;
			proxyType = 2;
			remoteGlobalIDString = 3D3C059A1DE3340900C268FA;
			remoteInfo = yoga;
		};
		3DAD3EA61DF850E9000B6D8A /* PBXContainerItemProxy */ = {
			isa = PBXContainerItemProxy;
			containerPortal = 146833FF1AC3E56700842450 /* React.xcodeproj */;
			proxyType = 2;
			remoteGlobalIDString = 3D3C06751DE3340C00C268FA;
			remoteInfo = "yoga-tvOS";
		};
		3DAD3EA81DF850E9000B6D8A /* PBXContainerItemProxy */ = {
			isa = PBXContainerItemProxy;
			containerPortal = 146833FF1AC3E56700842450 /* React.xcodeproj */;
			proxyType = 2;
			remoteGlobalIDString = 3D3CD9251DE5FBEC00167DC4;
			remoteInfo = cxxreact;
		};
		3DAD3EAA1DF850E9000B6D8A /* PBXContainerItemProxy */ = {
			isa = PBXContainerItemProxy;
			containerPortal = 146833FF1AC3E56700842450 /* React.xcodeproj */;
			proxyType = 2;
			remoteGlobalIDString = 3D3CD9321DE5FBEE00167DC4;
			remoteInfo = "cxxreact-tvOS";
		};
		3DAD3EAC1DF850E9000B6D8A /* PBXContainerItemProxy */ = {
			isa = PBXContainerItemProxy;
			containerPortal = 146833FF1AC3E56700842450 /* React.xcodeproj */;
			proxyType = 2;
			remoteGlobalIDString = 3D3CD90B1DE5FBD600167DC4;
			remoteInfo = jschelpers;
		};
		3DAD3EAE1DF850E9000B6D8A /* PBXContainerItemProxy */ = {
			isa = PBXContainerItemProxy;
			containerPortal = 146833FF1AC3E56700842450 /* React.xcodeproj */;
			proxyType = 2;
			remoteGlobalIDString = 3D3CD9181DE5FBD800167DC4;
			remoteInfo = "jschelpers-tvOS";
		};
		5E9157321DD0AC6500FF2AA8 /* PBXContainerItemProxy */ = {
			isa = PBXContainerItemProxy;
			containerPortal = 5E91572D1DD0AC6500FF2AA8 /* RCTAnimation.xcodeproj */;
			proxyType = 2;
			remoteGlobalIDString = 134814201AA4EA6300B7C361;
			remoteInfo = RCTAnimation;
		};
		5E9157341DD0AC6500FF2AA8 /* PBXContainerItemProxy */ = {
			isa = PBXContainerItemProxy;
			containerPortal = 5E91572D1DD0AC6500FF2AA8 /* RCTAnimation.xcodeproj */;
			proxyType = 2;
			remoteGlobalIDString = 2D2A28201D9B03D100D4039D;
			remoteInfo = "RCTAnimation-tvOS";
		};
		78C398B81ACF4ADC00677621 /* PBXContainerItemProxy */ = {
			isa = PBXContainerItemProxy;
			containerPortal = 78C398B01ACF4ADC00677621 /* RCTLinking.xcodeproj */;
			proxyType = 2;
			remoteGlobalIDString = 134814201AA4EA6300B7C361;
			remoteInfo = RCTLinking;
		};
		7E4C211C2187417100EC7F49 /* PBXContainerItemProxy */ = {
			isa = PBXContainerItemProxy;
			containerPortal = 7E4C20F32187417100EC7F49 /* RNReactNativeGutenbergBridge.xcodeproj */;
			proxyType = 2;
			remoteGlobalIDString = 134814201AA4EA6300B7C361;
			remoteInfo = RNReactNativeGutenbergBridge;
		};
		832341B41AAA6A8300B99B32 /* PBXContainerItemProxy */ = {
			isa = PBXContainerItemProxy;
			containerPortal = 832341B01AAA6A8300B99B32 /* RCTText.xcodeproj */;
			proxyType = 2;
			remoteGlobalIDString = 58B5119B1A9E6C1200147676;
			remoteInfo = RCTText;
		};
		ADBDB9261DFEBF0700ED6528 /* PBXContainerItemProxy */ = {
			isa = PBXContainerItemProxy;
			containerPortal = ADBDB91F1DFEBF0600ED6528 /* RCTBlob.xcodeproj */;
			proxyType = 2;
			remoteGlobalIDString = 358F4ED71D1E81A9004DF814;
			remoteInfo = RCTBlob;
		};
		F1B3E7BC20FFA99B0042D8C3 /* PBXContainerItemProxy */ = {
			isa = PBXContainerItemProxy;
			containerPortal = F619623252704B46A619C33C /* RNTAztecView.xcodeproj */;
			proxyType = 2;
			remoteGlobalIDString = F145CFC62087D16A006C159A;
			remoteInfo = RNTAztecView;
		};
		FFEDF71821241BDF007FCC6D /* PBXContainerItemProxy */ = {
			isa = PBXContainerItemProxy;
			containerPortal = 9B18D59B9364468890D0E546 /* RNSVG.xcodeproj */;
			proxyType = 2;
			remoteGlobalIDString = 0CF68AC11AF0540F00FF9E5C;
			remoteInfo = RNSVG;
		};
		FFEDF71A21241BDF007FCC6D /* PBXContainerItemProxy */ = {
			isa = PBXContainerItemProxy;
			containerPortal = 9B18D59B9364468890D0E546 /* RNSVG.xcodeproj */;
			proxyType = 2;
			remoteGlobalIDString = 94DDAC5C1F3D024300EED511;
			remoteInfo = "RNSVG-tvOS";
		};
/* End PBXContainerItemProxy section */

/* Begin PBXCopyFilesBuildPhase section */
		F19CFDA721021EA200EAB240 /* CopyFiles */ = {
			isa = PBXCopyFilesBuildPhase;
			buildActionMask = 2147483647;
			dstPath = "";
			dstSubfolderSpec = 10;
			files = (
				F19CFDA821021EB100EAB240 /* Aztec.framework in CopyFiles */,
			);
			runOnlyForDeploymentPostprocessing = 0;
		};
/* End PBXCopyFilesBuildPhase section */

/* Begin PBXFileReference section */
		008F07F21AC5B25A0029DE68 /* main.jsbundle */ = {isa = PBXFileReference; fileEncoding = 4; lastKnownFileType = text; path = main.jsbundle; sourceTree = "<group>"; };
		00C302A71ABCB8CE00DB3ED1 /* RCTActionSheet.xcodeproj */ = {isa = PBXFileReference; lastKnownFileType = "wrapper.pb-project"; name = RCTActionSheet.xcodeproj; path = "../node_modules/react-native/Libraries/ActionSheetIOS/RCTActionSheet.xcodeproj"; sourceTree = "<group>"; };
		00C302B51ABCB90400DB3ED1 /* RCTGeolocation.xcodeproj */ = {isa = PBXFileReference; lastKnownFileType = "wrapper.pb-project"; name = RCTGeolocation.xcodeproj; path = "../node_modules/react-native/Libraries/Geolocation/RCTGeolocation.xcodeproj"; sourceTree = "<group>"; };
		00C302BB1ABCB91800DB3ED1 /* RCTImage.xcodeproj */ = {isa = PBXFileReference; lastKnownFileType = "wrapper.pb-project"; name = RCTImage.xcodeproj; path = "../node_modules/react-native/Libraries/Image/RCTImage.xcodeproj"; sourceTree = "<group>"; };
		00C302D31ABCB9D200DB3ED1 /* RCTNetwork.xcodeproj */ = {isa = PBXFileReference; lastKnownFileType = "wrapper.pb-project"; name = RCTNetwork.xcodeproj; path = "../node_modules/react-native/Libraries/Network/RCTNetwork.xcodeproj"; sourceTree = "<group>"; };
		00C302DF1ABCB9EE00DB3ED1 /* RCTVibration.xcodeproj */ = {isa = PBXFileReference; lastKnownFileType = "wrapper.pb-project"; name = RCTVibration.xcodeproj; path = "../node_modules/react-native/Libraries/Vibration/RCTVibration.xcodeproj"; sourceTree = "<group>"; };
		00E356EE1AD99517003FC87E /* gutenbergTests.xctest */ = {isa = PBXFileReference; explicitFileType = wrapper.cfbundle; includeInIndex = 0; path = gutenbergTests.xctest; sourceTree = BUILT_PRODUCTS_DIR; };
		00E356F11AD99517003FC87E /* Info.plist */ = {isa = PBXFileReference; lastKnownFileType = text.plist.xml; path = Info.plist; sourceTree = "<group>"; };
		00E356F21AD99517003FC87E /* gutenbergTests.m */ = {isa = PBXFileReference; lastKnownFileType = sourcecode.c.objc; path = gutenbergTests.m; sourceTree = "<group>"; };
		0EB766FE2F6D446A80AC6E6A /* libRNSVG.a */ = {isa = PBXFileReference; explicitFileType = undefined; fileEncoding = 9; includeInIndex = 0; lastKnownFileType = archive.ar; path = libRNSVG.a; sourceTree = "<group>"; };
		139105B61AF99BAD00B5F7CC /* RCTSettings.xcodeproj */ = {isa = PBXFileReference; lastKnownFileType = "wrapper.pb-project"; name = RCTSettings.xcodeproj; path = "../node_modules/react-native/Libraries/Settings/RCTSettings.xcodeproj"; sourceTree = "<group>"; };
		139FDEE61B06529A00C62182 /* RCTWebSocket.xcodeproj */ = {isa = PBXFileReference; lastKnownFileType = "wrapper.pb-project"; name = RCTWebSocket.xcodeproj; path = "../node_modules/react-native/Libraries/WebSocket/RCTWebSocket.xcodeproj"; sourceTree = "<group>"; };
		13B07F961A680F5B00A75B9A /* gutenberg.app */ = {isa = PBXFileReference; explicitFileType = wrapper.application; includeInIndex = 0; path = gutenberg.app; sourceTree = BUILT_PRODUCTS_DIR; };
		13B07FB21A68108700A75B9A /* Base */ = {isa = PBXFileReference; lastKnownFileType = file.xib; name = Base; path = Base.lproj/LaunchScreen.xib; sourceTree = "<group>"; };
		13B07FB51A68108700A75B9A /* Images.xcassets */ = {isa = PBXFileReference; lastKnownFileType = folder.assetcatalog; name = Images.xcassets; path = gutenberg/Images.xcassets; sourceTree = "<group>"; };
		13B07FB61A68108700A75B9A /* Info.plist */ = {isa = PBXFileReference; fileEncoding = 4; lastKnownFileType = text.plist.xml; name = Info.plist; path = gutenberg/Info.plist; sourceTree = "<group>"; };
		146833FF1AC3E56700842450 /* React.xcodeproj */ = {isa = PBXFileReference; lastKnownFileType = "wrapper.pb-project"; name = React.xcodeproj; path = "../node_modules/react-native/React/React.xcodeproj"; sourceTree = "<group>"; };
		2D02E47B1E0B4A5D006451C7 /* gutenberg-tvOS.app */ = {isa = PBXFileReference; explicitFileType = wrapper.application; includeInIndex = 0; path = "gutenberg-tvOS.app"; sourceTree = BUILT_PRODUCTS_DIR; };
		2D02E4901E0B4A5D006451C7 /* gutenberg-tvOSTests.xctest */ = {isa = PBXFileReference; explicitFileType = wrapper.cfbundle; includeInIndex = 0; path = "gutenberg-tvOSTests.xctest"; sourceTree = BUILT_PRODUCTS_DIR; };
		2D16E6891FA4F8E400B85C8A /* libReact.a */ = {isa = PBXFileReference; explicitFileType = archive.ar; path = libReact.a; sourceTree = BUILT_PRODUCTS_DIR; };
		3ADEFEC092CF4D00BEF1019E /* libRNTAztecView.a */ = {isa = PBXFileReference; explicitFileType = undefined; fileEncoding = 9; includeInIndex = 0; lastKnownFileType = archive.ar; path = libRNTAztecView.a; sourceTree = "<group>"; };
		5E91572D1DD0AC6500FF2AA8 /* RCTAnimation.xcodeproj */ = {isa = PBXFileReference; lastKnownFileType = "wrapper.pb-project"; name = RCTAnimation.xcodeproj; path = "../node_modules/react-native/Libraries/NativeAnimation/RCTAnimation.xcodeproj"; sourceTree = "<group>"; };
		78C398B01ACF4ADC00677621 /* RCTLinking.xcodeproj */ = {isa = PBXFileReference; lastKnownFileType = "wrapper.pb-project"; name = RCTLinking.xcodeproj; path = "../node_modules/react-native/Libraries/LinkingIOS/RCTLinking.xcodeproj"; sourceTree = "<group>"; };
<<<<<<< HEAD
		7E96E2F02181006F002206A2 /* GBPostManager.m */ = {isa = PBXFileReference; fileEncoding = 4; indentWidth = 4; lastKnownFileType = sourcecode.c.objc; path = GBPostManager.m; sourceTree = "<group>"; tabWidth = 1; };
		7E96E31A218100AD002206A2 /* PostManager.swift */ = {isa = PBXFileReference; fileEncoding = 4; indentWidth = 4; lastKnownFileType = sourcecode.swift; path = PostManager.swift; sourceTree = "<group>"; tabWidth = 1; };
		7E96E31C218100FC002206A2 /* GutenbergBridge.swift */ = {isa = PBXFileReference; fileEncoding = 4; indentWidth = 4; lastKnownFileType = sourcecode.swift; path = GutenbergBridge.swift; sourceTree = "<group>"; tabWidth = 1; };
=======
		7E4C20F32187417100EC7F49 /* RNReactNativeGutenbergBridge.xcodeproj */ = {isa = PBXFileReference; lastKnownFileType = "wrapper.pb-project"; name = RNReactNativeGutenbergBridge.xcodeproj; path = "../react-native-gutenberg-bridge/ios/RNReactNativeGutenbergBridge.xcodeproj"; sourceTree = "<group>"; };
>>>>>>> d79f7db0
		832341B01AAA6A8300B99B32 /* RCTText.xcodeproj */ = {isa = PBXFileReference; lastKnownFileType = "wrapper.pb-project"; name = RCTText.xcodeproj; path = "../node_modules/react-native/Libraries/Text/RCTText.xcodeproj"; sourceTree = "<group>"; };
		9B18D59B9364468890D0E546 /* RNSVG.xcodeproj */ = {isa = PBXFileReference; explicitFileType = undefined; fileEncoding = 9; includeInIndex = 0; lastKnownFileType = "wrapper.pb-project"; name = RNSVG.xcodeproj; path = "../node_modules/react-native-svg/ios/RNSVG.xcodeproj"; sourceTree = "<group>"; };
		9BFAFEB337654221B2F14D03 /* libRNSVG-tvOS.a */ = {isa = PBXFileReference; explicitFileType = undefined; fileEncoding = 9; includeInIndex = 0; lastKnownFileType = archive.ar; path = "libRNSVG-tvOS.a"; sourceTree = "<group>"; };
		ADBDB91F1DFEBF0600ED6528 /* RCTBlob.xcodeproj */ = {isa = PBXFileReference; lastKnownFileType = "wrapper.pb-project"; name = RCTBlob.xcodeproj; path = "../node_modules/react-native/Libraries/Blob/RCTBlob.xcodeproj"; sourceTree = "<group>"; };
		F1289ECA2100E4320091E81D /* Aztec.framework */ = {isa = PBXFileReference; explicitFileType = wrapper.framework; path = Aztec.framework; sourceTree = BUILT_PRODUCTS_DIR; };
		F15198372100DC3C000F6E97 /* gutenberg-Bridging-Header.h */ = {isa = PBXFileReference; indentWidth = 4; lastKnownFileType = sourcecode.c.h; path = "gutenberg-Bridging-Header.h"; sourceTree = "<group>"; tabWidth = 1; };
		F15198382100DC3C000F6E97 /* BridgeDelegate.swift */ = {isa = PBXFileReference; fileEncoding = 4; indentWidth = 4; lastKnownFileType = sourcecode.swift; path = BridgeDelegate.swift; sourceTree = "<group>"; tabWidth = 1; usesTabs = 0; };
		F15198392100DC3D000F6E97 /* AppDelegate.swift */ = {isa = PBXFileReference; fileEncoding = 4; indentWidth = 4; lastKnownFileType = sourcecode.swift; name = AppDelegate.swift; path = gutenberg/AppDelegate.swift; sourceTree = "<group>"; tabWidth = 1; };
		F151983A2100DC3D000F6E97 /* MediaProvider.swift */ = {isa = PBXFileReference; fileEncoding = 4; indentWidth = 4; lastKnownFileType = sourcecode.swift; name = MediaProvider.swift; path = gutenberg/MediaProvider.swift; sourceTree = "<group>"; tabWidth = 1; usesTabs = 0; };
		F619623252704B46A619C33C /* RNTAztecView.xcodeproj */ = {isa = PBXFileReference; explicitFileType = undefined; fileEncoding = 9; includeInIndex = 0; lastKnownFileType = "wrapper.pb-project"; name = RNTAztecView.xcodeproj; path = "../react-native-aztec/ios/RNTAztecView.xcodeproj"; sourceTree = "<group>"; };
/* End PBXFileReference section */

/* Begin PBXFrameworksBuildPhase section */
		00E356EB1AD99517003FC87E /* Frameworks */ = {
			isa = PBXFrameworksBuildPhase;
			buildActionMask = 2147483647;
			files = (
				140ED2AC1D01E1AD002B40FF /* libReact.a in Frameworks */,
			);
			runOnlyForDeploymentPostprocessing = 0;
		};
		13B07F8C1A680F5B00A75B9A /* Frameworks */ = {
			isa = PBXFrameworksBuildPhase;
			buildActionMask = 2147483647;
			files = (
				F1289ECB2100E4320091E81D /* Aztec.framework in Frameworks */,
				7E4C21212187419000EC7F49 /* libRNReactNativeGutenbergBridge.a in Frameworks */,
				ADBDB9381DFEBF1600ED6528 /* libRCTBlob.a in Frameworks */,
				5E9157361DD0AC6A00FF2AA8 /* libRCTAnimation.a in Frameworks */,
				146834051AC3E58100842450 /* libReact.a in Frameworks */,
				5E9157361DD0AC6A00FF2AA8 /* libRCTAnimation.a in Frameworks */,
				00C302E51ABCBA2D00DB3ED1 /* libRCTActionSheet.a in Frameworks */,
				00C302E71ABCBA2D00DB3ED1 /* libRCTGeolocation.a in Frameworks */,
				00C302E81ABCBA2D00DB3ED1 /* libRCTImage.a in Frameworks */,
				133E29F31AD74F7200F7D852 /* libRCTLinking.a in Frameworks */,
				00C302E91ABCBA2D00DB3ED1 /* libRCTNetwork.a in Frameworks */,
				139105C61AF99C1200B5F7CC /* libRCTSettings.a in Frameworks */,
				832341BD1AAA6AB300B99B32 /* libRCTText.a in Frameworks */,
				00C302EA1ABCBA2D00DB3ED1 /* libRCTVibration.a in Frameworks */,
				139FDEF61B0652A700C62182 /* libRCTWebSocket.a in Frameworks */,
				CF45443564B845C8BDCFBAB6 /* libRNTAztecView.a in Frameworks */,
				DD2AE937473A49B2B5A0E7B6 /* libRNSVG.a in Frameworks */,
			);
			runOnlyForDeploymentPostprocessing = 0;
		};
		2D02E4781E0B4A5D006451C7 /* Frameworks */ = {
			isa = PBXFrameworksBuildPhase;
			buildActionMask = 2147483647;
			files = (
				2D16E6881FA4F8E400B85C8A /* libReact.a in Frameworks */,
				2D02E4C21E0B4AEC006451C7 /* libRCTAnimation.a in Frameworks */,
				2D02E4C31E0B4AEC006451C7 /* libRCTImage-tvOS.a in Frameworks */,
				2D02E4C41E0B4AEC006451C7 /* libRCTLinking-tvOS.a in Frameworks */,
				2D02E4C51E0B4AEC006451C7 /* libRCTNetwork-tvOS.a in Frameworks */,
				2D02E4C61E0B4AEC006451C7 /* libRCTSettings-tvOS.a in Frameworks */,
				2D02E4C71E0B4AEC006451C7 /* libRCTText-tvOS.a in Frameworks */,
				2D02E4C81E0B4AEC006451C7 /* libRCTWebSocket-tvOS.a in Frameworks */,
				8C666FF0C9224FB88C2C0447 /* libRNSVG-tvOS.a in Frameworks */,
			);
			runOnlyForDeploymentPostprocessing = 0;
		};
		2D02E48D1E0B4A5D006451C7 /* Frameworks */ = {
			isa = PBXFrameworksBuildPhase;
			buildActionMask = 2147483647;
			files = (
				2DF0FFEE2056DD460020B375 /* libReact.a in Frameworks */,
			);
			runOnlyForDeploymentPostprocessing = 0;
		};
/* End PBXFrameworksBuildPhase section */

/* Begin PBXGroup section */
		00C302A81ABCB8CE00DB3ED1 /* Products */ = {
			isa = PBXGroup;
			children = (
				00C302AC1ABCB8CE00DB3ED1 /* libRCTActionSheet.a */,
			);
			name = Products;
			sourceTree = "<group>";
		};
		00C302B61ABCB90400DB3ED1 /* Products */ = {
			isa = PBXGroup;
			children = (
				00C302BA1ABCB90400DB3ED1 /* libRCTGeolocation.a */,
			);
			name = Products;
			sourceTree = "<group>";
		};
		00C302BC1ABCB91800DB3ED1 /* Products */ = {
			isa = PBXGroup;
			children = (
				00C302C01ABCB91800DB3ED1 /* libRCTImage.a */,
				3DAD3E841DF850E9000B6D8A /* libRCTImage-tvOS.a */,
			);
			name = Products;
			sourceTree = "<group>";
		};
		00C302D41ABCB9D200DB3ED1 /* Products */ = {
			isa = PBXGroup;
			children = (
				00C302DC1ABCB9D200DB3ED1 /* libRCTNetwork.a */,
				3DAD3E8C1DF850E9000B6D8A /* libRCTNetwork-tvOS.a */,
			);
			name = Products;
			sourceTree = "<group>";
		};
		00C302E01ABCB9EE00DB3ED1 /* Products */ = {
			isa = PBXGroup;
			children = (
				00C302E41ABCB9EE00DB3ED1 /* libRCTVibration.a */,
			);
			name = Products;
			sourceTree = "<group>";
		};
		00E356EF1AD99517003FC87E /* gutenbergTests */ = {
			isa = PBXGroup;
			children = (
				00E356F21AD99517003FC87E /* gutenbergTests.m */,
				00E356F01AD99517003FC87E /* Supporting Files */,
			);
			path = gutenbergTests;
			sourceTree = "<group>";
		};
		00E356F01AD99517003FC87E /* Supporting Files */ = {
			isa = PBXGroup;
			children = (
				00E356F11AD99517003FC87E /* Info.plist */,
			);
			name = "Supporting Files";
			sourceTree = "<group>";
		};
		139105B71AF99BAD00B5F7CC /* Products */ = {
			isa = PBXGroup;
			children = (
				139105C11AF99BAD00B5F7CC /* libRCTSettings.a */,
				3DAD3E901DF850E9000B6D8A /* libRCTSettings-tvOS.a */,
			);
			name = Products;
			sourceTree = "<group>";
		};
		139FDEE71B06529A00C62182 /* Products */ = {
			isa = PBXGroup;
			children = (
				139FDEF41B06529B00C62182 /* libRCTWebSocket.a */,
				3DAD3E991DF850E9000B6D8A /* libRCTWebSocket-tvOS.a */,
				2D16E6841FA4F8DC00B85C8A /* libfishhook.a */,
				2D16E6861FA4F8DC00B85C8A /* libfishhook-tvOS.a */,
			);
			name = Products;
			sourceTree = "<group>";
		};
		13B07FAE1A68108700A75B9A /* gutenberg */ = {
			isa = PBXGroup;
			children = (
				7E96E32121810472002206A2 /* Shared */,
				008F07F21AC5B25A0029DE68 /* main.jsbundle */,
				F15198372100DC3C000F6E97 /* gutenberg-Bridging-Header.h */,
				F15198392100DC3D000F6E97 /* AppDelegate.swift */,
				F151983A2100DC3D000F6E97 /* MediaProvider.swift */,
				13B07FB51A68108700A75B9A /* Images.xcassets */,
				13B07FB61A68108700A75B9A /* Info.plist */,
				13B07FB11A68108700A75B9A /* LaunchScreen.xib */,
			);
			name = gutenberg;
			sourceTree = "<group>";
		};
		146834001AC3E56700842450 /* Products */ = {
			isa = PBXGroup;
			children = (
				146834041AC3E56700842450 /* libReact.a */,
				3DAD3EA31DF850E9000B6D8A /* libReact.a */,
				3DAD3EA51DF850E9000B6D8A /* libyoga.a */,
				3DAD3EA71DF850E9000B6D8A /* libyoga.a */,
				3DAD3EA91DF850E9000B6D8A /* libcxxreact.a */,
				3DAD3EAB1DF850E9000B6D8A /* libcxxreact.a */,
				3DAD3EAD1DF850E9000B6D8A /* libjschelpers.a */,
				3DAD3EAF1DF850E9000B6D8A /* libjschelpers.a */,
				2DF0FFDF2056DD460020B375 /* libjsinspector.a */,
				2DF0FFE12056DD460020B375 /* libjsinspector-tvOS.a */,
				2DF0FFE32056DD460020B375 /* libthird-party.a */,
				2DF0FFE52056DD460020B375 /* libthird-party.a */,
				2DF0FFE72056DD460020B375 /* libdouble-conversion.a */,
				2DF0FFE92056DD460020B375 /* libdouble-conversion.a */,
				2DF0FFEB2056DD460020B375 /* libprivatedata.a */,
				2DF0FFED2056DD460020B375 /* libprivatedata-tvOS.a */,
			);
			name = Products;
			sourceTree = "<group>";
		};
		2D16E6871FA4F8E400B85C8A /* Frameworks */ = {
			isa = PBXGroup;
			children = (
				F1289ECA2100E4320091E81D /* Aztec.framework */,
				2D16E6891FA4F8E400B85C8A /* libReact.a */,
			);
			name = Frameworks;
			sourceTree = "<group>";
		};
		5E91572E1DD0AC6500FF2AA8 /* Products */ = {
			isa = PBXGroup;
			children = (
				5E9157331DD0AC6500FF2AA8 /* libRCTAnimation.a */,
				5E9157351DD0AC6500FF2AA8 /* libRCTAnimation.a */,
			);
			name = Products;
			sourceTree = "<group>";
		};
		78C398B11ACF4ADC00677621 /* Products */ = {
			isa = PBXGroup;
			children = (
				78C398B91ACF4ADC00677621 /* libRCTLinking.a */,
				3DAD3E881DF850E9000B6D8A /* libRCTLinking-tvOS.a */,
			);
			name = Products;
			sourceTree = "<group>";
		};
<<<<<<< HEAD
		7E96E32121810472002206A2 /* Shared */ = {
			isa = PBXGroup;
			children = (
				7E96E2F02181006F002206A2 /* GBPostManager.m */,
				7E96E31A218100AD002206A2 /* PostManager.swift */,
				F15198382100DC3C000F6E97 /* BridgeDelegate.swift */,
				7E96E31C218100FC002206A2 /* GutenbergBridge.swift */,
			);
			path = Shared;
=======
		7E4C20F42187417100EC7F49 /* Products */ = {
			isa = PBXGroup;
			children = (
				7E4C211D2187417100EC7F49 /* libRNReactNativeGutenbergBridge.a */,
			);
			name = Products;
>>>>>>> d79f7db0
			sourceTree = "<group>";
		};
		832341AE1AAA6A7D00B99B32 /* Libraries */ = {
			isa = PBXGroup;
			children = (
				7E4C20F32187417100EC7F49 /* RNReactNativeGutenbergBridge.xcodeproj */,
				5E91572D1DD0AC6500FF2AA8 /* RCTAnimation.xcodeproj */,
				146833FF1AC3E56700842450 /* React.xcodeproj */,
				00C302A71ABCB8CE00DB3ED1 /* RCTActionSheet.xcodeproj */,
				ADBDB91F1DFEBF0600ED6528 /* RCTBlob.xcodeproj */,
				00C302B51ABCB90400DB3ED1 /* RCTGeolocation.xcodeproj */,
				00C302BB1ABCB91800DB3ED1 /* RCTImage.xcodeproj */,
				78C398B01ACF4ADC00677621 /* RCTLinking.xcodeproj */,
				00C302D31ABCB9D200DB3ED1 /* RCTNetwork.xcodeproj */,
				139105B61AF99BAD00B5F7CC /* RCTSettings.xcodeproj */,
				832341B01AAA6A8300B99B32 /* RCTText.xcodeproj */,
				00C302DF1ABCB9EE00DB3ED1 /* RCTVibration.xcodeproj */,
				139FDEE61B06529A00C62182 /* RCTWebSocket.xcodeproj */,
				F619623252704B46A619C33C /* RNTAztecView.xcodeproj */,
				9B18D59B9364468890D0E546 /* RNSVG.xcodeproj */,
			);
			name = Libraries;
			sourceTree = "<group>";
		};
		832341B11AAA6A8300B99B32 /* Products */ = {
			isa = PBXGroup;
			children = (
				832341B51AAA6A8300B99B32 /* libRCTText.a */,
				3DAD3E941DF850E9000B6D8A /* libRCTText-tvOS.a */,
			);
			name = Products;
			sourceTree = "<group>";
		};
		83CBB9F61A601CBA00E9B192 = {
			isa = PBXGroup;
			children = (
				13B07FAE1A68108700A75B9A /* gutenberg */,
				832341AE1AAA6A7D00B99B32 /* Libraries */,
				00E356EF1AD99517003FC87E /* gutenbergTests */,
				83CBBA001A601CBA00E9B192 /* Products */,
				2D16E6871FA4F8E400B85C8A /* Frameworks */,
				F1B3E79320FFA9990042D8C3 /* Recovered References */,
			);
			indentWidth = 2;
			sourceTree = "<group>";
			tabWidth = 2;
			usesTabs = 0;
		};
		83CBBA001A601CBA00E9B192 /* Products */ = {
			isa = PBXGroup;
			children = (
				13B07F961A680F5B00A75B9A /* gutenberg.app */,
				00E356EE1AD99517003FC87E /* gutenbergTests.xctest */,
				2D02E47B1E0B4A5D006451C7 /* gutenberg-tvOS.app */,
				2D02E4901E0B4A5D006451C7 /* gutenberg-tvOSTests.xctest */,
			);
			name = Products;
			sourceTree = "<group>";
		};
		ADBDB9201DFEBF0600ED6528 /* Products */ = {
			isa = PBXGroup;
			children = (
				ADBDB9271DFEBF0700ED6528 /* libRCTBlob.a */,
				2D16E6721FA4F8DC00B85C8A /* libRCTBlob-tvOS.a */,
			);
			name = Products;
			sourceTree = "<group>";
		};
		F1B3E79320FFA9990042D8C3 /* Recovered References */ = {
			isa = PBXGroup;
			children = (
				3ADEFEC092CF4D00BEF1019E /* libRNTAztecView.a */,
				0EB766FE2F6D446A80AC6E6A /* libRNSVG.a */,
				9BFAFEB337654221B2F14D03 /* libRNSVG-tvOS.a */,
			);
			name = "Recovered References";
			sourceTree = "<group>";
		};
		F1B3E7B920FFA99B0042D8C3 /* Products */ = {
			isa = PBXGroup;
			children = (
				F1B3E7BD20FFA99B0042D8C3 /* libRNTAztecView.a */,
			);
			name = Products;
			sourceTree = "<group>";
		};
		FFEDF6EF21241BDF007FCC6D /* Products */ = {
			isa = PBXGroup;
			children = (
				FFEDF71921241BDF007FCC6D /* libRNSVG.a */,
				FFEDF71B21241BDF007FCC6D /* libRNSVG-tvOS.a */,
			);
			name = Products;
			sourceTree = "<group>";
		};
/* End PBXGroup section */

/* Begin PBXNativeTarget section */
		00E356ED1AD99517003FC87E /* gutenbergTests */ = {
			isa = PBXNativeTarget;
			buildConfigurationList = 00E357021AD99517003FC87E /* Build configuration list for PBXNativeTarget "gutenbergTests" */;
			buildPhases = (
				00E356EA1AD99517003FC87E /* Sources */,
				00E356EB1AD99517003FC87E /* Frameworks */,
				00E356EC1AD99517003FC87E /* Resources */,
			);
			buildRules = (
			);
			dependencies = (
				00E356F51AD99517003FC87E /* PBXTargetDependency */,
			);
			name = gutenbergTests;
			productName = gutenbergTests;
			productReference = 00E356EE1AD99517003FC87E /* gutenbergTests.xctest */;
			productType = "com.apple.product-type.bundle.unit-test";
		};
		13B07F861A680F5B00A75B9A /* gutenberg */ = {
			isa = PBXNativeTarget;
			buildConfigurationList = 13B07F931A680F5B00A75B9A /* Build configuration list for PBXNativeTarget "gutenberg" */;
			buildPhases = (
				13B07F871A680F5B00A75B9A /* Sources */,
				13B07F8C1A680F5B00A75B9A /* Frameworks */,
				13B07F8E1A680F5B00A75B9A /* Resources */,
				00DD1BFF1BD5951E006B06BC /* Bundle React Native code and images */,
				F19CFDA721021EA200EAB240 /* CopyFiles */,
			);
			buildRules = (
			);
			dependencies = (
			);
			name = gutenberg;
			productName = "Hello World";
			productReference = 13B07F961A680F5B00A75B9A /* gutenberg.app */;
			productType = "com.apple.product-type.application";
		};
		2D02E47A1E0B4A5D006451C7 /* gutenberg-tvOS */ = {
			isa = PBXNativeTarget;
			buildConfigurationList = 2D02E4BA1E0B4A5E006451C7 /* Build configuration list for PBXNativeTarget "gutenberg-tvOS" */;
			buildPhases = (
				2D02E4771E0B4A5D006451C7 /* Sources */,
				2D02E4781E0B4A5D006451C7 /* Frameworks */,
				2D02E4791E0B4A5D006451C7 /* Resources */,
				2D02E4CB1E0B4B27006451C7 /* Bundle React Native Code And Images */,
			);
			buildRules = (
			);
			dependencies = (
			);
			name = "gutenberg-tvOS";
			productName = "gutenberg-tvOS";
			productReference = 2D02E47B1E0B4A5D006451C7 /* gutenberg-tvOS.app */;
			productType = "com.apple.product-type.application";
		};
		2D02E48F1E0B4A5D006451C7 /* gutenberg-tvOSTests */ = {
			isa = PBXNativeTarget;
			buildConfigurationList = 2D02E4BB1E0B4A5E006451C7 /* Build configuration list for PBXNativeTarget "gutenberg-tvOSTests" */;
			buildPhases = (
				2D02E48C1E0B4A5D006451C7 /* Sources */,
				2D02E48D1E0B4A5D006451C7 /* Frameworks */,
				2D02E48E1E0B4A5D006451C7 /* Resources */,
			);
			buildRules = (
			);
			dependencies = (
				2D02E4921E0B4A5D006451C7 /* PBXTargetDependency */,
			);
			name = "gutenberg-tvOSTests";
			productName = "gutenberg-tvOSTests";
			productReference = 2D02E4901E0B4A5D006451C7 /* gutenberg-tvOSTests.xctest */;
			productType = "com.apple.product-type.bundle.unit-test";
		};
/* End PBXNativeTarget section */

/* Begin PBXProject section */
		83CBB9F71A601CBA00E9B192 /* Project object */ = {
			isa = PBXProject;
			attributes = {
				LastUpgradeCheck = 610;
				ORGANIZATIONNAME = Facebook;
				TargetAttributes = {
					00E356ED1AD99517003FC87E = {
						CreatedOnToolsVersion = 6.2;
						TestTargetID = 13B07F861A680F5B00A75B9A;
					};
					13B07F861A680F5B00A75B9A = {
						DevelopmentTeam = PZYM8XX95Q;
						LastSwiftMigration = 940;
					};
					2D02E47A1E0B4A5D006451C7 = {
						CreatedOnToolsVersion = 8.2.1;
						ProvisioningStyle = Automatic;
					};
					2D02E48F1E0B4A5D006451C7 = {
						CreatedOnToolsVersion = 8.2.1;
						ProvisioningStyle = Automatic;
						TestTargetID = 2D02E47A1E0B4A5D006451C7;
					};
				};
			};
			buildConfigurationList = 83CBB9FA1A601CBA00E9B192 /* Build configuration list for PBXProject "gutenberg" */;
			compatibilityVersion = "Xcode 3.2";
			developmentRegion = English;
			hasScannedForEncodings = 0;
			knownRegions = (
				en,
				Base,
			);
			mainGroup = 83CBB9F61A601CBA00E9B192;
			productRefGroup = 83CBBA001A601CBA00E9B192 /* Products */;
			projectDirPath = "";
			projectReferences = (
				{
					ProductGroup = 00C302A81ABCB8CE00DB3ED1 /* Products */;
					ProjectRef = 00C302A71ABCB8CE00DB3ED1 /* RCTActionSheet.xcodeproj */;
				},
				{
					ProductGroup = 5E91572E1DD0AC6500FF2AA8 /* Products */;
					ProjectRef = 5E91572D1DD0AC6500FF2AA8 /* RCTAnimation.xcodeproj */;
				},
				{
					ProductGroup = ADBDB9201DFEBF0600ED6528 /* Products */;
					ProjectRef = ADBDB91F1DFEBF0600ED6528 /* RCTBlob.xcodeproj */;
				},
				{
					ProductGroup = 00C302B61ABCB90400DB3ED1 /* Products */;
					ProjectRef = 00C302B51ABCB90400DB3ED1 /* RCTGeolocation.xcodeproj */;
				},
				{
					ProductGroup = 00C302BC1ABCB91800DB3ED1 /* Products */;
					ProjectRef = 00C302BB1ABCB91800DB3ED1 /* RCTImage.xcodeproj */;
				},
				{
					ProductGroup = 78C398B11ACF4ADC00677621 /* Products */;
					ProjectRef = 78C398B01ACF4ADC00677621 /* RCTLinking.xcodeproj */;
				},
				{
					ProductGroup = 00C302D41ABCB9D200DB3ED1 /* Products */;
					ProjectRef = 00C302D31ABCB9D200DB3ED1 /* RCTNetwork.xcodeproj */;
				},
				{
					ProductGroup = 139105B71AF99BAD00B5F7CC /* Products */;
					ProjectRef = 139105B61AF99BAD00B5F7CC /* RCTSettings.xcodeproj */;
				},
				{
					ProductGroup = 832341B11AAA6A8300B99B32 /* Products */;
					ProjectRef = 832341B01AAA6A8300B99B32 /* RCTText.xcodeproj */;
				},
				{
					ProductGroup = 00C302E01ABCB9EE00DB3ED1 /* Products */;
					ProjectRef = 00C302DF1ABCB9EE00DB3ED1 /* RCTVibration.xcodeproj */;
				},
				{
					ProductGroup = 139FDEE71B06529A00C62182 /* Products */;
					ProjectRef = 139FDEE61B06529A00C62182 /* RCTWebSocket.xcodeproj */;
				},
				{
					ProductGroup = 146834001AC3E56700842450 /* Products */;
					ProjectRef = 146833FF1AC3E56700842450 /* React.xcodeproj */;
				},
				{
					ProductGroup = 7E4C20F42187417100EC7F49 /* Products */;
					ProjectRef = 7E4C20F32187417100EC7F49 /* RNReactNativeGutenbergBridge.xcodeproj */;
				},
				{
					ProductGroup = FFEDF6EF21241BDF007FCC6D /* Products */;
					ProjectRef = 9B18D59B9364468890D0E546 /* RNSVG.xcodeproj */;
				},
				{
					ProductGroup = F1B3E7B920FFA99B0042D8C3 /* Products */;
					ProjectRef = F619623252704B46A619C33C /* RNTAztecView.xcodeproj */;
				},
			);
			projectRoot = "";
			targets = (
				13B07F861A680F5B00A75B9A /* gutenberg */,
				00E356ED1AD99517003FC87E /* gutenbergTests */,
				2D02E47A1E0B4A5D006451C7 /* gutenberg-tvOS */,
				2D02E48F1E0B4A5D006451C7 /* gutenberg-tvOSTests */,
			);
		};
/* End PBXProject section */

/* Begin PBXReferenceProxy section */
		00C302AC1ABCB8CE00DB3ED1 /* libRCTActionSheet.a */ = {
			isa = PBXReferenceProxy;
			fileType = archive.ar;
			path = libRCTActionSheet.a;
			remoteRef = 00C302AB1ABCB8CE00DB3ED1 /* PBXContainerItemProxy */;
			sourceTree = BUILT_PRODUCTS_DIR;
		};
		00C302BA1ABCB90400DB3ED1 /* libRCTGeolocation.a */ = {
			isa = PBXReferenceProxy;
			fileType = archive.ar;
			path = libRCTGeolocation.a;
			remoteRef = 00C302B91ABCB90400DB3ED1 /* PBXContainerItemProxy */;
			sourceTree = BUILT_PRODUCTS_DIR;
		};
		00C302C01ABCB91800DB3ED1 /* libRCTImage.a */ = {
			isa = PBXReferenceProxy;
			fileType = archive.ar;
			path = libRCTImage.a;
			remoteRef = 00C302BF1ABCB91800DB3ED1 /* PBXContainerItemProxy */;
			sourceTree = BUILT_PRODUCTS_DIR;
		};
		00C302DC1ABCB9D200DB3ED1 /* libRCTNetwork.a */ = {
			isa = PBXReferenceProxy;
			fileType = archive.ar;
			path = libRCTNetwork.a;
			remoteRef = 00C302DB1ABCB9D200DB3ED1 /* PBXContainerItemProxy */;
			sourceTree = BUILT_PRODUCTS_DIR;
		};
		00C302E41ABCB9EE00DB3ED1 /* libRCTVibration.a */ = {
			isa = PBXReferenceProxy;
			fileType = archive.ar;
			path = libRCTVibration.a;
			remoteRef = 00C302E31ABCB9EE00DB3ED1 /* PBXContainerItemProxy */;
			sourceTree = BUILT_PRODUCTS_DIR;
		};
		139105C11AF99BAD00B5F7CC /* libRCTSettings.a */ = {
			isa = PBXReferenceProxy;
			fileType = archive.ar;
			path = libRCTSettings.a;
			remoteRef = 139105C01AF99BAD00B5F7CC /* PBXContainerItemProxy */;
			sourceTree = BUILT_PRODUCTS_DIR;
		};
		139FDEF41B06529B00C62182 /* libRCTWebSocket.a */ = {
			isa = PBXReferenceProxy;
			fileType = archive.ar;
			path = libRCTWebSocket.a;
			remoteRef = 139FDEF31B06529B00C62182 /* PBXContainerItemProxy */;
			sourceTree = BUILT_PRODUCTS_DIR;
		};
		146834041AC3E56700842450 /* libReact.a */ = {
			isa = PBXReferenceProxy;
			fileType = archive.ar;
			path = libReact.a;
			remoteRef = 146834031AC3E56700842450 /* PBXContainerItemProxy */;
			sourceTree = BUILT_PRODUCTS_DIR;
		};
		2D16E6721FA4F8DC00B85C8A /* libRCTBlob-tvOS.a */ = {
			isa = PBXReferenceProxy;
			fileType = archive.ar;
			path = "libRCTBlob-tvOS.a";
			remoteRef = 2D16E6711FA4F8DC00B85C8A /* PBXContainerItemProxy */;
			sourceTree = BUILT_PRODUCTS_DIR;
		};
		2D16E6841FA4F8DC00B85C8A /* libfishhook.a */ = {
			isa = PBXReferenceProxy;
			fileType = archive.ar;
			path = libfishhook.a;
			remoteRef = 2D16E6831FA4F8DC00B85C8A /* PBXContainerItemProxy */;
			sourceTree = BUILT_PRODUCTS_DIR;
		};
		2D16E6861FA4F8DC00B85C8A /* libfishhook-tvOS.a */ = {
			isa = PBXReferenceProxy;
			fileType = archive.ar;
			path = "libfishhook-tvOS.a";
			remoteRef = 2D16E6851FA4F8DC00B85C8A /* PBXContainerItemProxy */;
			sourceTree = BUILT_PRODUCTS_DIR;
		};
		2DF0FFDF2056DD460020B375 /* libjsinspector.a */ = {
			isa = PBXReferenceProxy;
			fileType = archive.ar;
			path = libjsinspector.a;
			remoteRef = 2DF0FFDE2056DD460020B375 /* PBXContainerItemProxy */;
			sourceTree = BUILT_PRODUCTS_DIR;
		};
		2DF0FFE12056DD460020B375 /* libjsinspector-tvOS.a */ = {
			isa = PBXReferenceProxy;
			fileType = archive.ar;
			path = "libjsinspector-tvOS.a";
			remoteRef = 2DF0FFE02056DD460020B375 /* PBXContainerItemProxy */;
			sourceTree = BUILT_PRODUCTS_DIR;
		};
		2DF0FFE32056DD460020B375 /* libthird-party.a */ = {
			isa = PBXReferenceProxy;
			fileType = archive.ar;
			path = "libthird-party.a";
			remoteRef = 2DF0FFE22056DD460020B375 /* PBXContainerItemProxy */;
			sourceTree = BUILT_PRODUCTS_DIR;
		};
		2DF0FFE52056DD460020B375 /* libthird-party.a */ = {
			isa = PBXReferenceProxy;
			fileType = archive.ar;
			path = "libthird-party.a";
			remoteRef = 2DF0FFE42056DD460020B375 /* PBXContainerItemProxy */;
			sourceTree = BUILT_PRODUCTS_DIR;
		};
		2DF0FFE72056DD460020B375 /* libdouble-conversion.a */ = {
			isa = PBXReferenceProxy;
			fileType = archive.ar;
			path = "libdouble-conversion.a";
			remoteRef = 2DF0FFE62056DD460020B375 /* PBXContainerItemProxy */;
			sourceTree = BUILT_PRODUCTS_DIR;
		};
		2DF0FFE92056DD460020B375 /* libdouble-conversion.a */ = {
			isa = PBXReferenceProxy;
			fileType = archive.ar;
			path = "libdouble-conversion.a";
			remoteRef = 2DF0FFE82056DD460020B375 /* PBXContainerItemProxy */;
			sourceTree = BUILT_PRODUCTS_DIR;
		};
		2DF0FFEB2056DD460020B375 /* libprivatedata.a */ = {
			isa = PBXReferenceProxy;
			fileType = archive.ar;
			path = libprivatedata.a;
			remoteRef = 2DF0FFEA2056DD460020B375 /* PBXContainerItemProxy */;
			sourceTree = BUILT_PRODUCTS_DIR;
		};
		2DF0FFED2056DD460020B375 /* libprivatedata-tvOS.a */ = {
			isa = PBXReferenceProxy;
			fileType = archive.ar;
			path = "libprivatedata-tvOS.a";
			remoteRef = 2DF0FFEC2056DD460020B375 /* PBXContainerItemProxy */;
			sourceTree = BUILT_PRODUCTS_DIR;
		};
		3DAD3E841DF850E9000B6D8A /* libRCTImage-tvOS.a */ = {
			isa = PBXReferenceProxy;
			fileType = archive.ar;
			path = "libRCTImage-tvOS.a";
			remoteRef = 3DAD3E831DF850E9000B6D8A /* PBXContainerItemProxy */;
			sourceTree = BUILT_PRODUCTS_DIR;
		};
		3DAD3E881DF850E9000B6D8A /* libRCTLinking-tvOS.a */ = {
			isa = PBXReferenceProxy;
			fileType = archive.ar;
			path = "libRCTLinking-tvOS.a";
			remoteRef = 3DAD3E871DF850E9000B6D8A /* PBXContainerItemProxy */;
			sourceTree = BUILT_PRODUCTS_DIR;
		};
		3DAD3E8C1DF850E9000B6D8A /* libRCTNetwork-tvOS.a */ = {
			isa = PBXReferenceProxy;
			fileType = archive.ar;
			path = "libRCTNetwork-tvOS.a";
			remoteRef = 3DAD3E8B1DF850E9000B6D8A /* PBXContainerItemProxy */;
			sourceTree = BUILT_PRODUCTS_DIR;
		};
		3DAD3E901DF850E9000B6D8A /* libRCTSettings-tvOS.a */ = {
			isa = PBXReferenceProxy;
			fileType = archive.ar;
			path = "libRCTSettings-tvOS.a";
			remoteRef = 3DAD3E8F1DF850E9000B6D8A /* PBXContainerItemProxy */;
			sourceTree = BUILT_PRODUCTS_DIR;
		};
		3DAD3E941DF850E9000B6D8A /* libRCTText-tvOS.a */ = {
			isa = PBXReferenceProxy;
			fileType = archive.ar;
			path = "libRCTText-tvOS.a";
			remoteRef = 3DAD3E931DF850E9000B6D8A /* PBXContainerItemProxy */;
			sourceTree = BUILT_PRODUCTS_DIR;
		};
		3DAD3E991DF850E9000B6D8A /* libRCTWebSocket-tvOS.a */ = {
			isa = PBXReferenceProxy;
			fileType = archive.ar;
			path = "libRCTWebSocket-tvOS.a";
			remoteRef = 3DAD3E981DF850E9000B6D8A /* PBXContainerItemProxy */;
			sourceTree = BUILT_PRODUCTS_DIR;
		};
		3DAD3EA31DF850E9000B6D8A /* libReact.a */ = {
			isa = PBXReferenceProxy;
			fileType = archive.ar;
			path = libReact.a;
			remoteRef = 3DAD3EA21DF850E9000B6D8A /* PBXContainerItemProxy */;
			sourceTree = BUILT_PRODUCTS_DIR;
		};
		3DAD3EA51DF850E9000B6D8A /* libyoga.a */ = {
			isa = PBXReferenceProxy;
			fileType = archive.ar;
			path = libyoga.a;
			remoteRef = 3DAD3EA41DF850E9000B6D8A /* PBXContainerItemProxy */;
			sourceTree = BUILT_PRODUCTS_DIR;
		};
		3DAD3EA71DF850E9000B6D8A /* libyoga.a */ = {
			isa = PBXReferenceProxy;
			fileType = archive.ar;
			path = libyoga.a;
			remoteRef = 3DAD3EA61DF850E9000B6D8A /* PBXContainerItemProxy */;
			sourceTree = BUILT_PRODUCTS_DIR;
		};
		3DAD3EA91DF850E9000B6D8A /* libcxxreact.a */ = {
			isa = PBXReferenceProxy;
			fileType = archive.ar;
			path = libcxxreact.a;
			remoteRef = 3DAD3EA81DF850E9000B6D8A /* PBXContainerItemProxy */;
			sourceTree = BUILT_PRODUCTS_DIR;
		};
		3DAD3EAB1DF850E9000B6D8A /* libcxxreact.a */ = {
			isa = PBXReferenceProxy;
			fileType = archive.ar;
			path = libcxxreact.a;
			remoteRef = 3DAD3EAA1DF850E9000B6D8A /* PBXContainerItemProxy */;
			sourceTree = BUILT_PRODUCTS_DIR;
		};
		3DAD3EAD1DF850E9000B6D8A /* libjschelpers.a */ = {
			isa = PBXReferenceProxy;
			fileType = archive.ar;
			path = libjschelpers.a;
			remoteRef = 3DAD3EAC1DF850E9000B6D8A /* PBXContainerItemProxy */;
			sourceTree = BUILT_PRODUCTS_DIR;
		};
		3DAD3EAF1DF850E9000B6D8A /* libjschelpers.a */ = {
			isa = PBXReferenceProxy;
			fileType = archive.ar;
			path = libjschelpers.a;
			remoteRef = 3DAD3EAE1DF850E9000B6D8A /* PBXContainerItemProxy */;
			sourceTree = BUILT_PRODUCTS_DIR;
		};
		5E9157331DD0AC6500FF2AA8 /* libRCTAnimation.a */ = {
			isa = PBXReferenceProxy;
			fileType = archive.ar;
			path = libRCTAnimation.a;
			remoteRef = 5E9157321DD0AC6500FF2AA8 /* PBXContainerItemProxy */;
			sourceTree = BUILT_PRODUCTS_DIR;
		};
		5E9157351DD0AC6500FF2AA8 /* libRCTAnimation.a */ = {
			isa = PBXReferenceProxy;
			fileType = archive.ar;
			path = libRCTAnimation.a;
			remoteRef = 5E9157341DD0AC6500FF2AA8 /* PBXContainerItemProxy */;
			sourceTree = BUILT_PRODUCTS_DIR;
		};
		78C398B91ACF4ADC00677621 /* libRCTLinking.a */ = {
			isa = PBXReferenceProxy;
			fileType = archive.ar;
			path = libRCTLinking.a;
			remoteRef = 78C398B81ACF4ADC00677621 /* PBXContainerItemProxy */;
			sourceTree = BUILT_PRODUCTS_DIR;
		};
		7E4C211D2187417100EC7F49 /* libRNReactNativeGutenbergBridge.a */ = {
			isa = PBXReferenceProxy;
			fileType = archive.ar;
			path = libRNReactNativeGutenbergBridge.a;
			remoteRef = 7E4C211C2187417100EC7F49 /* PBXContainerItemProxy */;
			sourceTree = BUILT_PRODUCTS_DIR;
		};
		832341B51AAA6A8300B99B32 /* libRCTText.a */ = {
			isa = PBXReferenceProxy;
			fileType = archive.ar;
			path = libRCTText.a;
			remoteRef = 832341B41AAA6A8300B99B32 /* PBXContainerItemProxy */;
			sourceTree = BUILT_PRODUCTS_DIR;
		};
		ADBDB9271DFEBF0700ED6528 /* libRCTBlob.a */ = {
			isa = PBXReferenceProxy;
			fileType = archive.ar;
			path = libRCTBlob.a;
			remoteRef = ADBDB9261DFEBF0700ED6528 /* PBXContainerItemProxy */;
			sourceTree = BUILT_PRODUCTS_DIR;
		};
		F1B3E7BD20FFA99B0042D8C3 /* libRNTAztecView.a */ = {
			isa = PBXReferenceProxy;
			fileType = archive.ar;
			path = libRNTAztecView.a;
			remoteRef = F1B3E7BC20FFA99B0042D8C3 /* PBXContainerItemProxy */;
			sourceTree = BUILT_PRODUCTS_DIR;
		};
		FFEDF71921241BDF007FCC6D /* libRNSVG.a */ = {
			isa = PBXReferenceProxy;
			fileType = archive.ar;
			path = libRNSVG.a;
			remoteRef = FFEDF71821241BDF007FCC6D /* PBXContainerItemProxy */;
			sourceTree = BUILT_PRODUCTS_DIR;
		};
		FFEDF71B21241BDF007FCC6D /* libRNSVG-tvOS.a */ = {
			isa = PBXReferenceProxy;
			fileType = archive.ar;
			path = "libRNSVG-tvOS.a";
			remoteRef = FFEDF71A21241BDF007FCC6D /* PBXContainerItemProxy */;
			sourceTree = BUILT_PRODUCTS_DIR;
		};
/* End PBXReferenceProxy section */

/* Begin PBXResourcesBuildPhase section */
		00E356EC1AD99517003FC87E /* Resources */ = {
			isa = PBXResourcesBuildPhase;
			buildActionMask = 2147483647;
			files = (
			);
			runOnlyForDeploymentPostprocessing = 0;
		};
		13B07F8E1A680F5B00A75B9A /* Resources */ = {
			isa = PBXResourcesBuildPhase;
			buildActionMask = 2147483647;
			files = (
				13B07FBF1A68108700A75B9A /* Images.xcassets in Resources */,
				13B07FBD1A68108700A75B9A /* LaunchScreen.xib in Resources */,
			);
			runOnlyForDeploymentPostprocessing = 0;
		};
		2D02E4791E0B4A5D006451C7 /* Resources */ = {
			isa = PBXResourcesBuildPhase;
			buildActionMask = 2147483647;
			files = (
				2D02E4BD1E0B4A84006451C7 /* Images.xcassets in Resources */,
			);
			runOnlyForDeploymentPostprocessing = 0;
		};
		2D02E48E1E0B4A5D006451C7 /* Resources */ = {
			isa = PBXResourcesBuildPhase;
			buildActionMask = 2147483647;
			files = (
			);
			runOnlyForDeploymentPostprocessing = 0;
		};
/* End PBXResourcesBuildPhase section */

/* Begin PBXShellScriptBuildPhase section */
		00DD1BFF1BD5951E006B06BC /* Bundle React Native code and images */ = {
			isa = PBXShellScriptBuildPhase;
			buildActionMask = 2147483647;
			files = (
			);
			inputPaths = (
			);
			name = "Bundle React Native code and images";
			outputPaths = (
			);
			runOnlyForDeploymentPostprocessing = 0;
			shellPath = /bin/sh;
			shellScript = "export NODE_BINARY=node\n../node_modules/react-native/scripts/react-native-xcode.sh\n";
		};
		2D02E4CB1E0B4B27006451C7 /* Bundle React Native Code And Images */ = {
			isa = PBXShellScriptBuildPhase;
			buildActionMask = 2147483647;
			files = (
			);
			inputPaths = (
			);
			name = "Bundle React Native Code And Images";
			outputPaths = (
			);
			runOnlyForDeploymentPostprocessing = 0;
			shellPath = /bin/sh;
			shellScript = "export NODE_BINARY=node\n../node_modules/react-native/scripts/react-native-xcode.sh";
		};
/* End PBXShellScriptBuildPhase section */

/* Begin PBXSourcesBuildPhase section */
		00E356EA1AD99517003FC87E /* Sources */ = {
			isa = PBXSourcesBuildPhase;
			buildActionMask = 2147483647;
			files = (
				00E356F31AD99517003FC87E /* gutenbergTests.m in Sources */,
			);
			runOnlyForDeploymentPostprocessing = 0;
		};
		13B07F871A680F5B00A75B9A /* Sources */ = {
			isa = PBXSourcesBuildPhase;
			buildActionMask = 2147483647;
			files = (
				7E96E3192181006F002206A2 /* GBPostManager.m in Sources */,
				F151983C2100DC3D000F6E97 /* AppDelegate.swift in Sources */,
				7E96E31D218100FC002206A2 /* GutenbergBridge.swift in Sources */,
				7E96E31B218100AD002206A2 /* PostManager.swift in Sources */,
				F151983B2100DC3D000F6E97 /* BridgeDelegate.swift in Sources */,
				F151983D2100DC3D000F6E97 /* MediaProvider.swift in Sources */,
			);
			runOnlyForDeploymentPostprocessing = 0;
		};
		2D02E4771E0B4A5D006451C7 /* Sources */ = {
			isa = PBXSourcesBuildPhase;
			buildActionMask = 2147483647;
			files = (
			);
			runOnlyForDeploymentPostprocessing = 0;
		};
		2D02E48C1E0B4A5D006451C7 /* Sources */ = {
			isa = PBXSourcesBuildPhase;
			buildActionMask = 2147483647;
			files = (
				2DCD954D1E0B4F2C00145EB5 /* gutenbergTests.m in Sources */,
			);
			runOnlyForDeploymentPostprocessing = 0;
		};
/* End PBXSourcesBuildPhase section */

/* Begin PBXTargetDependency section */
		00E356F51AD99517003FC87E /* PBXTargetDependency */ = {
			isa = PBXTargetDependency;
			target = 13B07F861A680F5B00A75B9A /* gutenberg */;
			targetProxy = 00E356F41AD99517003FC87E /* PBXContainerItemProxy */;
		};
		2D02E4921E0B4A5D006451C7 /* PBXTargetDependency */ = {
			isa = PBXTargetDependency;
			target = 2D02E47A1E0B4A5D006451C7 /* gutenberg-tvOS */;
			targetProxy = 2D02E4911E0B4A5D006451C7 /* PBXContainerItemProxy */;
		};
/* End PBXTargetDependency section */

/* Begin PBXVariantGroup section */
		13B07FB11A68108700A75B9A /* LaunchScreen.xib */ = {
			isa = PBXVariantGroup;
			children = (
				13B07FB21A68108700A75B9A /* Base */,
			);
			name = LaunchScreen.xib;
			path = gutenberg;
			sourceTree = "<group>";
		};
/* End PBXVariantGroup section */

/* Begin XCBuildConfiguration section */
		00E356F61AD99517003FC87E /* Debug */ = {
			isa = XCBuildConfiguration;
			buildSettings = {
				ALWAYS_EMBED_SWIFT_STANDARD_LIBRARIES = YES;
				BUNDLE_LOADER = "$(TEST_HOST)";
				GCC_PREPROCESSOR_DEFINITIONS = (
					"DEBUG=1",
					"$(inherited)",
				);
				HEADER_SEARCH_PATHS = (
					"$(inherited)",
					"$(SRCROOT)/../react-native-aztec/example/iOS/example",
					"$(SRCROOT)/../node_modules/react-native-svg/ios/**",
				);
				INFOPLIST_FILE = gutenbergTests/Info.plist;
				IPHONEOS_DEPLOYMENT_TARGET = 8.0;
				LD_RUNPATH_SEARCH_PATHS = "$(inherited) @executable_path/Frameworks @loader_path/Frameworks";
				LIBRARY_SEARCH_PATHS = (
					"$(inherited)",
					"\"$(SRCROOT)/$(TARGET_NAME)\"",
					"\"$(SRCROOT)/$(TARGET_NAME)\"",
					"\"$(SRCROOT)/$(TARGET_NAME)\"",
				);
				OTHER_LDFLAGS = (
					"-ObjC",
					"-lc++",
				);
				PRODUCT_NAME = "$(TARGET_NAME)";
				TEST_HOST = "$(BUILT_PRODUCTS_DIR)/gutenberg.app/gutenberg";
			};
			name = Debug;
		};
		00E356F71AD99517003FC87E /* Release */ = {
			isa = XCBuildConfiguration;
			buildSettings = {
				ALWAYS_EMBED_SWIFT_STANDARD_LIBRARIES = YES;
				BUNDLE_LOADER = "$(TEST_HOST)";
				COPY_PHASE_STRIP = NO;
				HEADER_SEARCH_PATHS = (
					"$(inherited)",
					"$(SRCROOT)/../react-native-aztec/example/iOS/example",
					"$(SRCROOT)/../node_modules/react-native-svg/ios/**",
				);
				INFOPLIST_FILE = gutenbergTests/Info.plist;
				IPHONEOS_DEPLOYMENT_TARGET = 8.0;
				LD_RUNPATH_SEARCH_PATHS = "$(inherited) @executable_path/Frameworks @loader_path/Frameworks";
				LIBRARY_SEARCH_PATHS = (
					"$(inherited)",
					"\"$(SRCROOT)/$(TARGET_NAME)\"",
					"\"$(SRCROOT)/$(TARGET_NAME)\"",
					"\"$(SRCROOT)/$(TARGET_NAME)\"",
				);
				OTHER_LDFLAGS = (
					"-ObjC",
					"-lc++",
				);
				PRODUCT_NAME = "$(TARGET_NAME)";
				TEST_HOST = "$(BUILT_PRODUCTS_DIR)/gutenberg.app/gutenberg";
			};
			name = Release;
		};
		13B07F941A680F5B00A75B9A /* Debug */ = {
			isa = XCBuildConfiguration;
			buildSettings = {
				ASSETCATALOG_COMPILER_APPICON_NAME = AppIcon;
				CLANG_ENABLE_MODULES = YES;
				CURRENT_PROJECT_VERSION = 1;
				DEAD_CODE_STRIPPING = NO;
				DEVELOPMENT_TEAM = PZYM8XX95Q;
				HEADER_SEARCH_PATHS = (
					"$(inherited)",
					"$(SRCROOT)/../react-native-aztec/example/iOS/example",
					/usr/include/libxml2,
					"$(SRCROOT)/../node_modules/react-native-svg/ios/**",
				);
				INFOPLIST_FILE = gutenberg/Info.plist;
				LD_RUNPATH_SEARCH_PATHS = "$(inherited) @executable_path/Frameworks";
				OTHER_LDFLAGS = (
					"$(inherited)",
					"-ObjC",
					"-lc++",
				);
				PRODUCT_NAME = gutenberg;
				SWIFT_OBJC_BRIDGING_HEADER = "gutenberg-Bridging-Header.h";
				SWIFT_OPTIMIZATION_LEVEL = "-Onone";
				SWIFT_VERSION = 3.0;
				VERSIONING_SYSTEM = "apple-generic";
			};
			name = Debug;
		};
		13B07F951A680F5B00A75B9A /* Release */ = {
			isa = XCBuildConfiguration;
			buildSettings = {
				ASSETCATALOG_COMPILER_APPICON_NAME = AppIcon;
				CLANG_ENABLE_MODULES = YES;
				CURRENT_PROJECT_VERSION = 1;
				DEVELOPMENT_TEAM = PZYM8XX95Q;
				HEADER_SEARCH_PATHS = (
					"$(inherited)",
					"$(SRCROOT)/../react-native-aztec/example/iOS/example",
					/usr/include/libxml2,
					"$(SRCROOT)/../node_modules/react-native-svg/ios/**",
				);
				INFOPLIST_FILE = gutenberg/Info.plist;
				LD_RUNPATH_SEARCH_PATHS = "$(inherited) @executable_path/Frameworks";
				OTHER_LDFLAGS = (
					"$(inherited)",
					"-ObjC",
					"-lc++",
				);
				PRODUCT_NAME = gutenberg;
				SWIFT_OBJC_BRIDGING_HEADER = "gutenberg-Bridging-Header.h";
				SWIFT_VERSION = 3.0;
				VERSIONING_SYSTEM = "apple-generic";
			};
			name = Release;
		};
		2D02E4971E0B4A5E006451C7 /* Debug */ = {
			isa = XCBuildConfiguration;
			buildSettings = {
				ASSETCATALOG_COMPILER_APPICON_NAME = "App Icon & Top Shelf Image";
				ASSETCATALOG_COMPILER_LAUNCHIMAGE_NAME = LaunchImage;
				CLANG_ANALYZER_NONNULL = YES;
				CLANG_WARN_DOCUMENTATION_COMMENTS = YES;
				CLANG_WARN_INFINITE_RECURSION = YES;
				CLANG_WARN_SUSPICIOUS_MOVE = YES;
				DEBUG_INFORMATION_FORMAT = dwarf;
				ENABLE_TESTABILITY = YES;
				GCC_NO_COMMON_BLOCKS = YES;
				HEADER_SEARCH_PATHS = (
					"$(inherited)",
					"$(SRCROOT)/../react-native-aztec/example/iOS/example",
					"$(SRCROOT)/../node_modules/react-native-svg/ios/**",
				);
				INFOPLIST_FILE = "gutenberg-tvOS/Info.plist";
				LD_RUNPATH_SEARCH_PATHS = "$(inherited) @executable_path/Frameworks";
				LIBRARY_SEARCH_PATHS = (
					"$(inherited)",
					"\"$(SRCROOT)/$(TARGET_NAME)\"",
					"\"$(SRCROOT)/$(TARGET_NAME)\"",
					"\"$(SRCROOT)/$(TARGET_NAME)\"",
				);
				OTHER_LDFLAGS = (
					"-ObjC",
					"-lc++",
				);
				PRODUCT_BUNDLE_IDENTIFIER = "com.facebook.REACT.gutenberg-tvOS";
				PRODUCT_NAME = "$(TARGET_NAME)";
				SDKROOT = appletvos;
				TARGETED_DEVICE_FAMILY = 3;
				TVOS_DEPLOYMENT_TARGET = 9.2;
			};
			name = Debug;
		};
		2D02E4981E0B4A5E006451C7 /* Release */ = {
			isa = XCBuildConfiguration;
			buildSettings = {
				ASSETCATALOG_COMPILER_APPICON_NAME = "App Icon & Top Shelf Image";
				ASSETCATALOG_COMPILER_LAUNCHIMAGE_NAME = LaunchImage;
				CLANG_ANALYZER_NONNULL = YES;
				CLANG_WARN_DOCUMENTATION_COMMENTS = YES;
				CLANG_WARN_INFINITE_RECURSION = YES;
				CLANG_WARN_SUSPICIOUS_MOVE = YES;
				COPY_PHASE_STRIP = NO;
				DEBUG_INFORMATION_FORMAT = "dwarf-with-dsym";
				GCC_NO_COMMON_BLOCKS = YES;
				HEADER_SEARCH_PATHS = (
					"$(inherited)",
					"$(SRCROOT)/../react-native-aztec/example/iOS/example",
					"$(SRCROOT)/../node_modules/react-native-svg/ios/**",
				);
				INFOPLIST_FILE = "gutenberg-tvOS/Info.plist";
				LD_RUNPATH_SEARCH_PATHS = "$(inherited) @executable_path/Frameworks";
				LIBRARY_SEARCH_PATHS = (
					"$(inherited)",
					"\"$(SRCROOT)/$(TARGET_NAME)\"",
					"\"$(SRCROOT)/$(TARGET_NAME)\"",
					"\"$(SRCROOT)/$(TARGET_NAME)\"",
				);
				OTHER_LDFLAGS = (
					"-ObjC",
					"-lc++",
				);
				PRODUCT_BUNDLE_IDENTIFIER = "com.facebook.REACT.gutenberg-tvOS";
				PRODUCT_NAME = "$(TARGET_NAME)";
				SDKROOT = appletvos;
				TARGETED_DEVICE_FAMILY = 3;
				TVOS_DEPLOYMENT_TARGET = 9.2;
			};
			name = Release;
		};
		2D02E4991E0B4A5E006451C7 /* Debug */ = {
			isa = XCBuildConfiguration;
			buildSettings = {
				BUNDLE_LOADER = "$(TEST_HOST)";
				CLANG_ANALYZER_NONNULL = YES;
				CLANG_WARN_DOCUMENTATION_COMMENTS = YES;
				CLANG_WARN_INFINITE_RECURSION = YES;
				CLANG_WARN_SUSPICIOUS_MOVE = YES;
				DEBUG_INFORMATION_FORMAT = dwarf;
				ENABLE_TESTABILITY = YES;
				GCC_NO_COMMON_BLOCKS = YES;
				HEADER_SEARCH_PATHS = (
					"$(inherited)",
					"$(SRCROOT)/../react-native-aztec/example/iOS/example",
					"$(SRCROOT)/../node_modules/react-native-svg/ios/**",
				);
				INFOPLIST_FILE = "gutenberg-tvOSTests/Info.plist";
				LD_RUNPATH_SEARCH_PATHS = "$(inherited) @executable_path/Frameworks @loader_path/Frameworks";
				LIBRARY_SEARCH_PATHS = (
					"$(inherited)",
					"\"$(SRCROOT)/$(TARGET_NAME)\"",
					"\"$(SRCROOT)/$(TARGET_NAME)\"",
					"\"$(SRCROOT)/$(TARGET_NAME)\"",
				);
				OTHER_LDFLAGS = (
					"-ObjC",
					"-lc++",
				);
				PRODUCT_BUNDLE_IDENTIFIER = "com.facebook.REACT.gutenberg-tvOSTests";
				PRODUCT_NAME = "$(TARGET_NAME)";
				SDKROOT = appletvos;
				TEST_HOST = "$(BUILT_PRODUCTS_DIR)/gutenberg-tvOS.app/gutenberg-tvOS";
				TVOS_DEPLOYMENT_TARGET = 10.1;
			};
			name = Debug;
		};
		2D02E49A1E0B4A5E006451C7 /* Release */ = {
			isa = XCBuildConfiguration;
			buildSettings = {
				BUNDLE_LOADER = "$(TEST_HOST)";
				CLANG_ANALYZER_NONNULL = YES;
				CLANG_WARN_DOCUMENTATION_COMMENTS = YES;
				CLANG_WARN_INFINITE_RECURSION = YES;
				CLANG_WARN_SUSPICIOUS_MOVE = YES;
				COPY_PHASE_STRIP = NO;
				DEBUG_INFORMATION_FORMAT = "dwarf-with-dsym";
				GCC_NO_COMMON_BLOCKS = YES;
				HEADER_SEARCH_PATHS = (
					"$(inherited)",
					"$(SRCROOT)/../react-native-aztec/example/iOS/example",
					"$(SRCROOT)/../node_modules/react-native-svg/ios/**",
				);
				INFOPLIST_FILE = "gutenberg-tvOSTests/Info.plist";
				LD_RUNPATH_SEARCH_PATHS = "$(inherited) @executable_path/Frameworks @loader_path/Frameworks";
				LIBRARY_SEARCH_PATHS = (
					"$(inherited)",
					"\"$(SRCROOT)/$(TARGET_NAME)\"",
					"\"$(SRCROOT)/$(TARGET_NAME)\"",
					"\"$(SRCROOT)/$(TARGET_NAME)\"",
				);
				OTHER_LDFLAGS = (
					"-ObjC",
					"-lc++",
				);
				PRODUCT_BUNDLE_IDENTIFIER = "com.facebook.REACT.gutenberg-tvOSTests";
				PRODUCT_NAME = "$(TARGET_NAME)";
				SDKROOT = appletvos;
				TEST_HOST = "$(BUILT_PRODUCTS_DIR)/gutenberg-tvOS.app/gutenberg-tvOS";
				TVOS_DEPLOYMENT_TARGET = 10.1;
			};
			name = Release;
		};
		83CBBA201A601CBA00E9B192 /* Debug */ = {
			isa = XCBuildConfiguration;
			buildSettings = {
				ALWAYS_SEARCH_USER_PATHS = NO;
				CLANG_CXX_LANGUAGE_STANDARD = "gnu++0x";
				CLANG_CXX_LIBRARY = "libc++";
				CLANG_ENABLE_MODULES = YES;
				CLANG_ENABLE_OBJC_ARC = YES;
				CLANG_WARN_BOOL_CONVERSION = YES;
				CLANG_WARN_CONSTANT_CONVERSION = YES;
				CLANG_WARN_DIRECT_OBJC_ISA_USAGE = YES_ERROR;
				CLANG_WARN_EMPTY_BODY = YES;
				CLANG_WARN_ENUM_CONVERSION = YES;
				CLANG_WARN_INT_CONVERSION = YES;
				CLANG_WARN_OBJC_ROOT_CLASS = YES_ERROR;
				CLANG_WARN_UNREACHABLE_CODE = YES;
				CLANG_WARN__DUPLICATE_METHOD_MATCH = YES;
				"CODE_SIGN_IDENTITY[sdk=iphoneos*]" = "iPhone Developer";
				COPY_PHASE_STRIP = NO;
				ENABLE_STRICT_OBJC_MSGSEND = YES;
				GCC_C_LANGUAGE_STANDARD = gnu99;
				GCC_DYNAMIC_NO_PIC = NO;
				GCC_OPTIMIZATION_LEVEL = 0;
				GCC_PREPROCESSOR_DEFINITIONS = (
					"DEBUG=1",
					"$(inherited)",
				);
				GCC_SYMBOLS_PRIVATE_EXTERN = NO;
				GCC_WARN_64_TO_32_BIT_CONVERSION = YES;
				GCC_WARN_ABOUT_RETURN_TYPE = YES_ERROR;
				GCC_WARN_UNDECLARED_SELECTOR = YES;
				GCC_WARN_UNINITIALIZED_AUTOS = YES_AGGRESSIVE;
				GCC_WARN_UNUSED_FUNCTION = YES;
				GCC_WARN_UNUSED_VARIABLE = YES;
				IPHONEOS_DEPLOYMENT_TARGET = 10.0;
				MTL_ENABLE_DEBUG_INFO = YES;
				ONLY_ACTIVE_ARCH = YES;
				SDKROOT = iphoneos;
			};
			name = Debug;
		};
		83CBBA211A601CBA00E9B192 /* Release */ = {
			isa = XCBuildConfiguration;
			buildSettings = {
				ALWAYS_SEARCH_USER_PATHS = NO;
				CLANG_CXX_LANGUAGE_STANDARD = "gnu++0x";
				CLANG_CXX_LIBRARY = "libc++";
				CLANG_ENABLE_MODULES = YES;
				CLANG_ENABLE_OBJC_ARC = YES;
				CLANG_WARN_BOOL_CONVERSION = YES;
				CLANG_WARN_CONSTANT_CONVERSION = YES;
				CLANG_WARN_DIRECT_OBJC_ISA_USAGE = YES_ERROR;
				CLANG_WARN_EMPTY_BODY = YES;
				CLANG_WARN_ENUM_CONVERSION = YES;
				CLANG_WARN_INT_CONVERSION = YES;
				CLANG_WARN_OBJC_ROOT_CLASS = YES_ERROR;
				CLANG_WARN_UNREACHABLE_CODE = YES;
				CLANG_WARN__DUPLICATE_METHOD_MATCH = YES;
				"CODE_SIGN_IDENTITY[sdk=iphoneos*]" = "iPhone Developer";
				COPY_PHASE_STRIP = YES;
				ENABLE_NS_ASSERTIONS = NO;
				ENABLE_STRICT_OBJC_MSGSEND = YES;
				GCC_C_LANGUAGE_STANDARD = gnu99;
				GCC_WARN_64_TO_32_BIT_CONVERSION = YES;
				GCC_WARN_ABOUT_RETURN_TYPE = YES_ERROR;
				GCC_WARN_UNDECLARED_SELECTOR = YES;
				GCC_WARN_UNINITIALIZED_AUTOS = YES_AGGRESSIVE;
				GCC_WARN_UNUSED_FUNCTION = YES;
				GCC_WARN_UNUSED_VARIABLE = YES;
				IPHONEOS_DEPLOYMENT_TARGET = 10.0;
				MTL_ENABLE_DEBUG_INFO = NO;
				SDKROOT = iphoneos;
				VALIDATE_PRODUCT = YES;
			};
			name = Release;
		};
/* End XCBuildConfiguration section */

/* Begin XCConfigurationList section */
		00E357021AD99517003FC87E /* Build configuration list for PBXNativeTarget "gutenbergTests" */ = {
			isa = XCConfigurationList;
			buildConfigurations = (
				00E356F61AD99517003FC87E /* Debug */,
				00E356F71AD99517003FC87E /* Release */,
			);
			defaultConfigurationIsVisible = 0;
			defaultConfigurationName = Release;
		};
		13B07F931A680F5B00A75B9A /* Build configuration list for PBXNativeTarget "gutenberg" */ = {
			isa = XCConfigurationList;
			buildConfigurations = (
				13B07F941A680F5B00A75B9A /* Debug */,
				13B07F951A680F5B00A75B9A /* Release */,
			);
			defaultConfigurationIsVisible = 0;
			defaultConfigurationName = Release;
		};
		2D02E4BA1E0B4A5E006451C7 /* Build configuration list for PBXNativeTarget "gutenberg-tvOS" */ = {
			isa = XCConfigurationList;
			buildConfigurations = (
				2D02E4971E0B4A5E006451C7 /* Debug */,
				2D02E4981E0B4A5E006451C7 /* Release */,
			);
			defaultConfigurationIsVisible = 0;
			defaultConfigurationName = Release;
		};
		2D02E4BB1E0B4A5E006451C7 /* Build configuration list for PBXNativeTarget "gutenberg-tvOSTests" */ = {
			isa = XCConfigurationList;
			buildConfigurations = (
				2D02E4991E0B4A5E006451C7 /* Debug */,
				2D02E49A1E0B4A5E006451C7 /* Release */,
			);
			defaultConfigurationIsVisible = 0;
			defaultConfigurationName = Release;
		};
		83CBB9FA1A601CBA00E9B192 /* Build configuration list for PBXProject "gutenberg" */ = {
			isa = XCConfigurationList;
			buildConfigurations = (
				83CBBA201A601CBA00E9B192 /* Debug */,
				83CBBA211A601CBA00E9B192 /* Release */,
			);
			defaultConfigurationIsVisible = 0;
			defaultConfigurationName = Release;
		};
/* End XCConfigurationList section */
	};
	rootObject = 83CBB9F71A601CBA00E9B192 /* Project object */;
}<|MERGE_RESOLUTION|>--- conflicted
+++ resolved
@@ -32,13 +32,10 @@
 		2DCD954D1E0B4F2C00145EB5 /* gutenbergTests.m in Sources */ = {isa = PBXBuildFile; fileRef = 00E356F21AD99517003FC87E /* gutenbergTests.m */; };
 		2DF0FFEE2056DD460020B375 /* libReact.a in Frameworks */ = {isa = PBXBuildFile; fileRef = 3DAD3EA31DF850E9000B6D8A /* libReact.a */; };
 		5E9157361DD0AC6A00FF2AA8 /* libRCTAnimation.a in Frameworks */ = {isa = PBXBuildFile; fileRef = 5E9157331DD0AC6500FF2AA8 /* libRCTAnimation.a */; };
-<<<<<<< HEAD
+		7E45CC5B218B42E000C0B2AB /* libRNReactNativeGutenbergBridge.a in Frameworks */ = {isa = PBXBuildFile; fileRef = 7E45CC5A218B42C000C0B2AB /* libRNReactNativeGutenbergBridge.a */; };
 		7E96E3192181006F002206A2 /* GBPostManager.m in Sources */ = {isa = PBXBuildFile; fileRef = 7E96E2F02181006F002206A2 /* GBPostManager.m */; };
 		7E96E31B218100AD002206A2 /* PostManager.swift in Sources */ = {isa = PBXBuildFile; fileRef = 7E96E31A218100AD002206A2 /* PostManager.swift */; };
 		7E96E31D218100FC002206A2 /* GutenbergBridge.swift in Sources */ = {isa = PBXBuildFile; fileRef = 7E96E31C218100FC002206A2 /* GutenbergBridge.swift */; };
-=======
-		7E4C21212187419000EC7F49 /* libRNReactNativeGutenbergBridge.a in Frameworks */ = {isa = PBXBuildFile; fileRef = 7E4C211D2187417100EC7F49 /* libRNReactNativeGutenbergBridge.a */; };
->>>>>>> d79f7db0
 		832341BD1AAA6AB300B99B32 /* libRCTText.a in Frameworks */ = {isa = PBXBuildFile; fileRef = 832341B51AAA6A8300B99B32 /* libRCTText.a */; };
 		8C666FF0C9224FB88C2C0447 /* libRNSVG-tvOS.a in Frameworks */ = {isa = PBXBuildFile; fileRef = 9BFAFEB337654221B2F14D03 /* libRNSVG-tvOS.a */; };
 		ADBDB9381DFEBF1600ED6528 /* libRCTBlob.a in Frameworks */ = {isa = PBXBuildFile; fileRef = ADBDB9271DFEBF0700ED6528 /* libRCTBlob.a */; };
@@ -311,9 +308,9 @@
 			remoteGlobalIDString = 134814201AA4EA6300B7C361;
 			remoteInfo = RCTLinking;
 		};
-		7E4C211C2187417100EC7F49 /* PBXContainerItemProxy */ = {
-			isa = PBXContainerItemProxy;
-			containerPortal = 7E4C20F32187417100EC7F49 /* RNReactNativeGutenbergBridge.xcodeproj */;
+		7E45CC59218B42C000C0B2AB /* PBXContainerItemProxy */ = {
+			isa = PBXContainerItemProxy;
+			containerPortal = 7E45CC55218B42C000C0B2AB /* RNReactNativeGutenbergBridge.xcodeproj */;
 			proxyType = 2;
 			remoteGlobalIDString = 134814201AA4EA6300B7C361;
 			remoteInfo = RNReactNativeGutenbergBridge;
@@ -392,13 +389,10 @@
 		3ADEFEC092CF4D00BEF1019E /* libRNTAztecView.a */ = {isa = PBXFileReference; explicitFileType = undefined; fileEncoding = 9; includeInIndex = 0; lastKnownFileType = archive.ar; path = libRNTAztecView.a; sourceTree = "<group>"; };
 		5E91572D1DD0AC6500FF2AA8 /* RCTAnimation.xcodeproj */ = {isa = PBXFileReference; lastKnownFileType = "wrapper.pb-project"; name = RCTAnimation.xcodeproj; path = "../node_modules/react-native/Libraries/NativeAnimation/RCTAnimation.xcodeproj"; sourceTree = "<group>"; };
 		78C398B01ACF4ADC00677621 /* RCTLinking.xcodeproj */ = {isa = PBXFileReference; lastKnownFileType = "wrapper.pb-project"; name = RCTLinking.xcodeproj; path = "../node_modules/react-native/Libraries/LinkingIOS/RCTLinking.xcodeproj"; sourceTree = "<group>"; };
-<<<<<<< HEAD
+		7E45CC55218B42C000C0B2AB /* RNReactNativeGutenbergBridge.xcodeproj */ = {isa = PBXFileReference; lastKnownFileType = "wrapper.pb-project"; name = RNReactNativeGutenbergBridge.xcodeproj; path = "../react-native-gutenberg-bridge/ios/RNReactNativeGutenbergBridge.xcodeproj"; sourceTree = "<group>"; };
 		7E96E2F02181006F002206A2 /* GBPostManager.m */ = {isa = PBXFileReference; fileEncoding = 4; indentWidth = 4; lastKnownFileType = sourcecode.c.objc; path = GBPostManager.m; sourceTree = "<group>"; tabWidth = 1; };
 		7E96E31A218100AD002206A2 /* PostManager.swift */ = {isa = PBXFileReference; fileEncoding = 4; indentWidth = 4; lastKnownFileType = sourcecode.swift; path = PostManager.swift; sourceTree = "<group>"; tabWidth = 1; };
 		7E96E31C218100FC002206A2 /* GutenbergBridge.swift */ = {isa = PBXFileReference; fileEncoding = 4; indentWidth = 4; lastKnownFileType = sourcecode.swift; path = GutenbergBridge.swift; sourceTree = "<group>"; tabWidth = 1; };
-=======
-		7E4C20F32187417100EC7F49 /* RNReactNativeGutenbergBridge.xcodeproj */ = {isa = PBXFileReference; lastKnownFileType = "wrapper.pb-project"; name = RNReactNativeGutenbergBridge.xcodeproj; path = "../react-native-gutenberg-bridge/ios/RNReactNativeGutenbergBridge.xcodeproj"; sourceTree = "<group>"; };
->>>>>>> d79f7db0
 		832341B01AAA6A8300B99B32 /* RCTText.xcodeproj */ = {isa = PBXFileReference; lastKnownFileType = "wrapper.pb-project"; name = RCTText.xcodeproj; path = "../node_modules/react-native/Libraries/Text/RCTText.xcodeproj"; sourceTree = "<group>"; };
 		9B18D59B9364468890D0E546 /* RNSVG.xcodeproj */ = {isa = PBXFileReference; explicitFileType = undefined; fileEncoding = 9; includeInIndex = 0; lastKnownFileType = "wrapper.pb-project"; name = RNSVG.xcodeproj; path = "../node_modules/react-native-svg/ios/RNSVG.xcodeproj"; sourceTree = "<group>"; };
 		9BFAFEB337654221B2F14D03 /* libRNSVG-tvOS.a */ = {isa = PBXFileReference; explicitFileType = undefined; fileEncoding = 9; includeInIndex = 0; lastKnownFileType = archive.ar; path = "libRNSVG-tvOS.a"; sourceTree = "<group>"; };
@@ -425,7 +419,7 @@
 			buildActionMask = 2147483647;
 			files = (
 				F1289ECB2100E4320091E81D /* Aztec.framework in Frameworks */,
-				7E4C21212187419000EC7F49 /* libRNReactNativeGutenbergBridge.a in Frameworks */,
+				7E45CC5B218B42E000C0B2AB /* libRNReactNativeGutenbergBridge.a in Frameworks */,
 				ADBDB9381DFEBF1600ED6528 /* libRCTBlob.a in Frameworks */,
 				5E9157361DD0AC6A00FF2AA8 /* libRCTAnimation.a in Frameworks */,
 				146834051AC3E58100842450 /* libReact.a in Frameworks */,
@@ -615,7 +609,14 @@
 			name = Products;
 			sourceTree = "<group>";
 		};
-<<<<<<< HEAD
+		7E45CC56218B42C000C0B2AB /* Products */ = {
+			isa = PBXGroup;
+			children = (
+				7E45CC5A218B42C000C0B2AB /* libRNReactNativeGutenbergBridge.a */,
+			);
+			name = Products;
+			sourceTree = "<group>";
+		};
 		7E96E32121810472002206A2 /* Shared */ = {
 			isa = PBXGroup;
 			children = (
@@ -625,20 +626,12 @@
 				7E96E31C218100FC002206A2 /* GutenbergBridge.swift */,
 			);
 			path = Shared;
-=======
-		7E4C20F42187417100EC7F49 /* Products */ = {
-			isa = PBXGroup;
-			children = (
-				7E4C211D2187417100EC7F49 /* libRNReactNativeGutenbergBridge.a */,
-			);
-			name = Products;
->>>>>>> d79f7db0
 			sourceTree = "<group>";
 		};
 		832341AE1AAA6A7D00B99B32 /* Libraries */ = {
 			isa = PBXGroup;
 			children = (
-				7E4C20F32187417100EC7F49 /* RNReactNativeGutenbergBridge.xcodeproj */,
+				7E45CC55218B42C000C0B2AB /* RNReactNativeGutenbergBridge.xcodeproj */,
 				5E91572D1DD0AC6500FF2AA8 /* RCTAnimation.xcodeproj */,
 				146833FF1AC3E56700842450 /* React.xcodeproj */,
 				00C302A71ABCB8CE00DB3ED1 /* RCTActionSheet.xcodeproj */,
@@ -893,8 +886,8 @@
 					ProjectRef = 146833FF1AC3E56700842450 /* React.xcodeproj */;
 				},
 				{
-					ProductGroup = 7E4C20F42187417100EC7F49 /* Products */;
-					ProjectRef = 7E4C20F32187417100EC7F49 /* RNReactNativeGutenbergBridge.xcodeproj */;
+					ProductGroup = 7E45CC56218B42C000C0B2AB /* Products */;
+					ProjectRef = 7E45CC55218B42C000C0B2AB /* RNReactNativeGutenbergBridge.xcodeproj */;
 				},
 				{
 					ProductGroup = FFEDF6EF21241BDF007FCC6D /* Products */;
@@ -1161,11 +1154,11 @@
 			remoteRef = 78C398B81ACF4ADC00677621 /* PBXContainerItemProxy */;
 			sourceTree = BUILT_PRODUCTS_DIR;
 		};
-		7E4C211D2187417100EC7F49 /* libRNReactNativeGutenbergBridge.a */ = {
+		7E45CC5A218B42C000C0B2AB /* libRNReactNativeGutenbergBridge.a */ = {
 			isa = PBXReferenceProxy;
 			fileType = archive.ar;
 			path = libRNReactNativeGutenbergBridge.a;
-			remoteRef = 7E4C211C2187417100EC7F49 /* PBXContainerItemProxy */;
+			remoteRef = 7E45CC59218B42C000C0B2AB /* PBXContainerItemProxy */;
 			sourceTree = BUILT_PRODUCTS_DIR;
 		};
 		832341B51AAA6A8300B99B32 /* libRCTText.a */ = {
