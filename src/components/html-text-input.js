/**
 * @format
 * @flow
 */

/**
 * External dependencies
 */
import React from 'react';
<<<<<<< HEAD
import { Platform, TextInput, ScrollView } from 'react-native';
=======
import { Platform, TextInput, UIManager, PanResponder } from 'react-native';
import styles from './html-text-input.scss';
import KeyboardAvoidingView from './keyboard-avoiding-view';
>>>>>>> 1af1a70a

/**
 * WordPress dependencies
 */
import { __ } from '@wordpress/i18n';
import { parse } from '@wordpress/blocks';
import { withDispatch, withSelect } from '@wordpress/data';
import { withInstanceId, compose } from '@wordpress/compose';

/**
 * Internal dependencies
 */
import styles from './html-text-input.scss';
import KeyboardAvoidingView from './keyboard-avoiding-view';

type PropsType = {
	onChange: string => mixed,
	onPersist: string => mixed,
	setTitleAction: string => void,
	value: string,
	title: string,
	parentHeight: number,
};

type StateType = {
	isDirty: boolean,
	value: string,
};

export class HTMLInputView extends React.Component<PropsType, StateType> {
	isIOS: boolean = Platform.OS === 'ios';
	edit: string => mixed;
	stopEditing: () => mixed;
	panResponder: PanResponder;

	constructor() {
		super( ...arguments );

		this.edit = this.edit.bind( this );
		this.stopEditing = this.stopEditing.bind( this );

		this.panResponder = PanResponder.create( {
			onStartShouldSetPanResponderCapture: ( ) => true,

			onPanResponderMove: ( e, gestureState ) => {
				if ( this.isIOS && ( gestureState.dy > 100 && gestureState.dy < 110 ) ) {
					//Keyboard.dismiss() and this.textInput.blur() is not working here
					//They require to know the currentlyFocusedID under the hood but
					//during this gesture there's no currentlyFocusedID
					UIManager.blur( e.target );
				}
			},
		} );

		this.state = {
			isDirty: false,
			value: '',
		};
	}

	static getDerivedStateFromProps( props: PropsType, state: StateType ) {
		if ( state.isDirty ) {
			return null;
		}

		return {
			value: props.value,
			isDirty: false,
		};
	}

	componentWillUnmount() {
		//TODO: Blocking main thread
		this.stopEditing();
	}

	edit( html: string ) {
		this.props.onChange( html );
		this.setState( { value: html, isDirty: true } );
	}

	stopEditing() {
		if ( this.state.isDirty ) {
			this.props.onPersist( this.state.value );
			this.setState( { isDirty: false } );
		}
	}

	render() {
		return (
			<KeyboardAvoidingView
				style={ styles.container }
				{ ...( this.isIOS ? { ...this.panResponder.panHandlers } : {} ) }
				parentHeight={ this.props.parentHeight }>
				<TextInput
					autoCorrect={ false }
					textAlignVertical="center"
					numberOfLines={ 1 }
					style={ styles.htmlViewTitle }
					value={ this.props.title }
					placeholder={ __( 'Add title' ) }
					onChangeText={ this.props.setTitleAction }
				/>
				<TextInput
					autoCorrect={ false }
					textAlignVertical="top"
					multiline
					style={ { ...styles.htmlView } }
					value={ this.state.value }
					onChangeText={ this.edit }
					onBlur={ this.stopEditing }
					placeholder={ __( 'Start writing…' ) }
				/>
			</KeyboardAvoidingView>
		);
	}
}

export default compose( [
	withSelect( ( select ) => {
		const {
			getEditedPostContent,
		} = select( 'core/editor' );

		return {
			value: getEditedPostContent(),
		};
	} ),
	withDispatch( ( dispatch ) => {
		const { resetBlocks } = dispatch( 'core/block-editor' );
		const { editPost } = dispatch( 'core/editor' );
		return {
			onChange( content ) {
				editPost( { content } );
			},
			onPersist( content ) {
				resetBlocks( parse( content ) );
			},
		};
	} ),
	withInstanceId,
] )( HTMLInputView );<|MERGE_RESOLUTION|>--- conflicted
+++ resolved
@@ -7,13 +7,7 @@
  * External dependencies
  */
 import React from 'react';
-<<<<<<< HEAD
-import { Platform, TextInput, ScrollView } from 'react-native';
-=======
 import { Platform, TextInput, UIManager, PanResponder } from 'react-native';
-import styles from './html-text-input.scss';
-import KeyboardAvoidingView from './keyboard-avoiding-view';
->>>>>>> 1af1a70a
 
 /**
  * WordPress dependencies
