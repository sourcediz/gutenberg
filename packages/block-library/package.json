--- conflicted
+++ resolved
@@ -61,11 +61,7 @@
 		"memize": "^1.1.0",
 		"moment": "^2.22.1",
 		"react-easy-crop": "^3.0.0",
-<<<<<<< HEAD
-		"reakit": "1.3.0",
-=======
 		"reakit": "1.3.4",
->>>>>>> 4fdf596f
 		"tinycolor2": "^1.4.1"
 	},
 	"publishConfig": {
