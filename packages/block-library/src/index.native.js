/**
 * WordPress dependencies
 */
import {
	registerBlockType,
	setDefaultBlockName,
	setUnregisteredTypeHandlerName,
	setGroupingBlockName,
} from '@wordpress/blocks';

/**
 * Internal dependencies
 */
import * as paragraph from './paragraph';
import * as image from './image';
import * as heading from './heading';
import * as quote from './quote';
import * as gallery from './gallery';
import * as archives from './archives';
import * as audio from './audio';
import * as button from './button';
import * as calendar from './calendar';
import * as categories from './categories';
import * as code from './code';
import * as columns from './columns';
import * as column from './column';
import * as cover from './cover';
import * as embed from './embed';
import * as file from './file';
import * as html from './html';
import * as mediaText from './media-text';
import * as latestComments from './latest-comments';
import * as latestPosts from './latest-posts';
import * as list from './list';
import * as missing from './missing';
import * as more from './more';
import * as nextpage from './nextpage';
import * as preformatted from './preformatted';
import * as pullquote from './pullquote';
import * as reusableBlock from './block';
import * as rss from './rss';
import * as search from './search';
import * as separator from './separator';
import * as shortcode from './shortcode';
import * as spacer from './spacer';
import * as subhead from './subhead';
import * as table from './table';
import * as textColumns from './text-columns';
import * as verse from './verse';
import * as video from './video';
import * as tagCloud from './tag-cloud';
import * as group from './group';

export const coreBlocks = [
	// Common blocks are grouped at the top to prioritize their display
	// in various contexts — like the inserter and auto-complete components.
	paragraph,
	image,
	heading,
	gallery,
	list,
	quote,

	// Register all remaining core blocks.
	shortcode,
	archives,
	audio,
	button,
	calendar,
	categories,
	code,
	columns,
	column,
	cover,
	embed,
	...embed.common,
	...embed.others,
	file,
	html,
	mediaText,
	latestComments,
	latestPosts,
	missing,
	more,
	nextpage,
	preformatted,
	pullquote,
	rss,
	search,
	separator,
	reusableBlock,
	spacer,
	subhead,
	table,
	tagCloud,
	textColumns,
	verse,
	video,
].reduce( ( accumulator, block ) => {
	accumulator[ block.name ] = block;
	return accumulator;
}, {} );

/**
 * Function to register an individual block.
 *
 * @param {Object} block The block to be registered.
 *
 */
const registerBlock = ( block ) => {
	if ( ! block ) {
		return;
	}
	const { metadata, settings, name } = block;
	registerBlockType( name, {
		...metadata,
		...settings,
	} );
};

/**
 * Function to register core blocks provided by the block editor.
 *
 * @example
 * ```js
 * import { registerCoreBlocks } from '@wordpress/block-library';
 *
 * registerCoreBlocks();
 * ```
 */
export const registerCoreBlocks = () => {
	[
		paragraph,
		heading,
		code,
		missing,
		more,
		image,
		video,
		nextpage,
		separator,
		list,
		quote,
		mediaText,
		// eslint-disable-next-line no-undef
		!! __DEV__ ? group : null,
		// eslint-disable-next-line no-undef
<<<<<<< HEAD
		!! __DEV__ ? columns : null,
=======
		!! __DEV__ ? spacer : null,
>>>>>>> 497b42bb
	].forEach( registerBlock );

	setDefaultBlockName( paragraph.name );
	setUnregisteredTypeHandlerName( missing.name );
	if ( group ) {
		setGroupingBlockName( group.name );
	}
};<|MERGE_RESOLUTION|>--- conflicted
+++ resolved
@@ -145,11 +145,9 @@
 		// eslint-disable-next-line no-undef
 		!! __DEV__ ? group : null,
 		// eslint-disable-next-line no-undef
-<<<<<<< HEAD
 		!! __DEV__ ? columns : null,
-=======
+		// eslint-disable-next-line no-undef
 		!! __DEV__ ? spacer : null,
->>>>>>> 497b42bb
 	].forEach( registerBlock );
 
 	setDefaultBlockName( paragraph.name );
