--- conflicted
+++ resolved
@@ -20,21 +20,14 @@
 } from '@wordpress/block-editor';
 import { useState, useEffect } from '@wordpress/element';
 import { mediaUploadSync } from '@wordpress/react-native-bridge';
-<<<<<<< HEAD
 import { WIDE_ALIGNMENTS } from '@wordpress/components';
 import { useResizeObserver } from '@wordpress/compose';
-=======
-import { useSelect } from '@wordpress/data';
-import { alignmentHelpers } from '@wordpress/components';
->>>>>>> f5e1485f
 
 const TILE_SPACING = 8;
 
 // we must limit displayed columns since readable content max-width is 580px
 const MAX_DISPLAYED_COLUMNS = 4;
 const MAX_DISPLAYED_COLUMNS_NARROW = 2;
-
-const { isFullWidth } = alignmentHelpers;
 
 export const Gallery = ( props ) => {
 	const [ isCaptionSelected, setIsCaptionSelected ] = useState( false );
@@ -91,6 +84,7 @@
 			parentWidth: maxWidth + 2 * TILE_SPACING,
 		}
 	);
+	const isFullWidth = align === WIDE_ALIGNMENTS.alignments.full;
 
 	const focusGalleryCaption = () => {
 		if ( ! isCaptionSelected ) {
@@ -108,44 +102,6 @@
 					styles.galleryAppender,
 				] }
 			>
-<<<<<<< HEAD
-=======
-				{ images.map( ( img, index ) => {
-					const ariaLabel = sprintf(
-						/* translators: 1: the order number of the image. 2: the total number of images. */
-						__( 'image %1$d of %2$d in gallery' ),
-						index + 1,
-						images.length
-					);
-
-					return (
-						<GalleryImage
-							key={ img.id || img.url }
-							url={ img.url }
-							alt={ img.alt }
-							id={ parseInt( img.id, 10 ) } // make id an integer explicitly
-							isCropped={ imageCrop }
-							isFirstItem={ index === 0 }
-							isLastItem={ index + 1 === images.length }
-							isSelected={ isSelected && selectedImage === index }
-							isBlockSelected={ isSelected }
-							onMoveBackward={ onMoveBackward( index ) }
-							onMoveForward={ onMoveForward( index ) }
-							onRemove={ onRemoveImage( index ) }
-							onSelect={ selectImage( index ) }
-							onSelectBlock={ onFocus }
-							setAttributes={ ( attrs ) =>
-								onSetImageAttributes( index, attrs )
-							}
-							caption={ img.caption }
-							aria-label={ ariaLabel }
-							isRTL={ isRTL }
-						/>
-					);
-				} ) }
-			</Tiles>
-			<View style={ isFullWidth( align ) && styles.fullWidth }>
->>>>>>> f5e1485f
 				{ mediaPlaceholder }
 			</View>
 			<BlockCaption
