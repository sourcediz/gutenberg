/**
<<<<<<< HEAD
 * External dependencies
 */
import React from 'react';
=======
 * WordPress dependencies
 */
import { memo } from '@wordpress/element';
>>>>>>> ccc1e86c
/**
 * Internal dependencies
 */
import Cell from '../mobile/bottom-sheet/cell';

const TextControl = React.memo(
	( {
		label,
		hideLabelFromVision,
		value,
		help,
		className,
		instanceId,
		onChange,
		type = 'text',
		...props
	} ) => {
		const id = `inspector-text-control-${ instanceId }`;

		return (
			<Cell
				label={ label }
				hideLabelFromVision={ hideLabelFromVision }
				id={ id }
				help={ help }
				className={ className }
				type={ type }
				value={ value }
				onChangeValue={ onChange }
				aria-describedby={ !! help ? id + '__help' : undefined }
				{ ...props }
			/>
		);
	}
);

export default memo( TextControl );<|MERGE_RESOLUTION|>--- conflicted
+++ resolved
@@ -1,47 +1,39 @@
 /**
-<<<<<<< HEAD
- * External dependencies
- */
-import React from 'react';
-=======
  * WordPress dependencies
  */
 import { memo } from '@wordpress/element';
->>>>>>> ccc1e86c
 /**
  * Internal dependencies
  */
 import Cell from '../mobile/bottom-sheet/cell';
 
-const TextControl = React.memo(
-	( {
-		label,
-		hideLabelFromVision,
-		value,
-		help,
-		className,
-		instanceId,
-		onChange,
-		type = 'text',
-		...props
-	} ) => {
-		const id = `inspector-text-control-${ instanceId }`;
+function TextControl( {
+	label,
+	hideLabelFromVision,
+	value,
+	help,
+	className,
+	instanceId,
+	onChange,
+	type = 'text',
+	...props
+} ) {
+	const id = `inspector-text-control-${ instanceId }`;
 
-		return (
-			<Cell
-				label={ label }
-				hideLabelFromVision={ hideLabelFromVision }
-				id={ id }
-				help={ help }
-				className={ className }
-				type={ type }
-				value={ value }
-				onChangeValue={ onChange }
-				aria-describedby={ !! help ? id + '__help' : undefined }
-				{ ...props }
-			/>
-		);
-	}
-);
+	return (
+		<Cell
+			label={ label }
+			hideLabelFromVision={ hideLabelFromVision }
+			id={ id }
+			help={ help }
+			className={ className }
+			type={ type }
+			value={ value }
+			onChangeValue={ onChange }
+			aria-describedby={ !! help ? id + '__help' : undefined }
+			{ ...props }
+		/>
+	);
+}
 
 export default memo( TextControl );