/**
 * External dependencies
 */
import classnames from 'classnames';

/**
 * WordPress dependencies
 */
import { Icon, check } from '@wordpress/icons';

/**
 * Internal dependencies
 */
import Button from '../button';
import Dropdown from '../dropdown';
import Tooltip from '../tooltip';

<<<<<<< HEAD
function Option( { className, isSelected, tooltipText, ...additionalProps } ) {
=======
function Option( {
	className,
	isSelected,
	selectedIconProps,
	tooltipText,
	...additionalProps
} ) {
>>>>>>> 251bab45
	const optionButton = (
		<Button
			isPressed={ isSelected }
			className={ classnames(
				className,
				'components-circular-option-picker__option'
			) }
			{ ...additionalProps }
		/>
	);
	return (
		<div className="components-circular-option-picker__option-wrapper">
			{ tooltipText ? (
				<Tooltip text={ tooltipText }>{ optionButton }</Tooltip>
			) : (
				optionButton
			) }
<<<<<<< HEAD
			{ isSelected && <Icon icon={ check } /> }
=======
			{ isSelected && (
				<Icon
					icon={ check }
					{ ...( selectedIconProps ? selectedIconProps : {} ) }
				/>
			) }
>>>>>>> 251bab45
		</div>
	);
}

function DropdownLinkAction( {
	buttonProps,
	className,
	dropdownProps,
	linkText,
} ) {
	return (
		<Dropdown
			className={ classnames(
				'components-circular-option-picker__dropdown-link-action',
				className
			) }
			renderToggle={ ( { isOpen, onToggle } ) => (
				<Button
					aria-expanded={ isOpen }
					onClick={ onToggle }
					isLink
					{ ...buttonProps }
				>
					{ linkText }
				</Button>
			) }
			{ ...dropdownProps }
		/>
	);
}

function ButtonAction( { className, children, ...additionalProps } ) {
	return (
		<Button
			className={ classnames(
				'components-circular-option-picker__clear',
				className
			) }
			isSmall
			isSecondary
			{ ...additionalProps }
		>
			{ children }
		</Button>
	);
}

export default function CircularOptionPicker( {
	actions,
	className,
	options,
	children,
} ) {
	return (
		<div
			className={ classnames(
				'components-circular-option-picker',
				className
			) }
		>
			{ options }
			{ children }
			{ actions && (
				<div className="components-circular-option-picker__custom-clear-wrapper">
					{ actions }
				</div>
			) }
		</div>
	);
}

CircularOptionPicker.Option = Option;
CircularOptionPicker.ButtonAction = ButtonAction;
CircularOptionPicker.DropdownLinkAction = DropdownLinkAction;<|MERGE_RESOLUTION|>--- conflicted
+++ resolved
@@ -15,9 +15,6 @@
 import Dropdown from '../dropdown';
 import Tooltip from '../tooltip';
 
-<<<<<<< HEAD
-function Option( { className, isSelected, tooltipText, ...additionalProps } ) {
-=======
 function Option( {
 	className,
 	isSelected,
@@ -25,7 +22,6 @@
 	tooltipText,
 	...additionalProps
 } ) {
->>>>>>> 251bab45
 	const optionButton = (
 		<Button
 			isPressed={ isSelected }
@@ -43,16 +39,12 @@
 			) : (
 				optionButton
 			) }
-<<<<<<< HEAD
-			{ isSelected && <Icon icon={ check } /> }
-=======
 			{ isSelected && (
 				<Icon
 					icon={ check }
 					{ ...( selectedIconProps ? selectedIconProps : {} ) }
 				/>
 			) }
->>>>>>> 251bab45
 		</div>
 	);
 }
