/**
 * External dependencies
 */
import { get } from 'lodash';
/**
 * WordPress dependencies
 */
import { speak } from '@wordpress/a11y';
import { __, _x, sprintf } from '@wordpress/i18n';
import { Dropdown, Button } from '@wordpress/components';
import { Component } from '@wordpress/element';
import { withDispatch, withSelect } from '@wordpress/data';
import { compose, ifCondition } from '@wordpress/compose';
import {
	createBlock,
} from '@wordpress/blocks';

/**
 * Internal dependencies
 */
import InserterMenu from './menu';

const defaultRenderToggle = ( { onToggle, disabled, isOpen, blockTitle, hasSingleBlockType } ) => {
	let label;
	if ( hasSingleBlockType ) {
		// translators: %s: the name of the block when there is only one
		label = sprintf( _x( 'Add %s', 'directly add the only allowed block' ), blockTitle );
	} else {
		label = _x( 'Add block', 'Generic label for block inserter button' );
	}
	return (
		<Button
			icon="insert"
			label={ label }
<<<<<<< HEAD
			labelPosition="bottom"
			display={ 'inline-flex' }
			alignItems={ 'center' }
			color={ 'dark-gray-500' }
			background={ 'none' }
			border={ 'none' }
			outline={ 'none' }
			padding={ 'medium' }
			margin={ 0 }
=======
			tooltipPosition="bottom"
>>>>>>> 347c5235
			onClick={ onToggle }
			className="block-editor-inserter__toggle"
			aria-haspopup={ ! hasSingleBlockType ? 'true' : false }
			aria-expanded={ ! hasSingleBlockType ? isOpen : false }
			disabled={ disabled }
		/>
	);
};

class Inserter extends Component {
	constructor() {
		super( ...arguments );

		this.onToggle = this.onToggle.bind( this );
		this.renderToggle = this.renderToggle.bind( this );
		this.renderContent = this.renderContent.bind( this );
	}

	onToggle( isOpen ) {
		const { onToggle } = this.props;

		// Surface toggle callback to parent component
		if ( onToggle ) {
			onToggle( isOpen );
		}
	}

	/**
	 * Render callback to display Dropdown toggle element.
	 *
	 * @param {Object}   options
	 * @param {Function} options.onToggle Callback to invoke when toggle is
	 *                                    pressed.
	 * @param {boolean}  options.isOpen   Whether dropdown is currently open.
	 *
	 * @return {WPElement} Dropdown toggle element.
	 */
	renderToggle( { onToggle, isOpen } ) {
		const {
			disabled,
			blockTitle,
			hasSingleBlockType,
			renderToggle = defaultRenderToggle,
		} = this.props;

		return renderToggle( { onToggle, isOpen, disabled, blockTitle, hasSingleBlockType } );
	}

	/**
	 * Render callback to display Dropdown content element.
	 *
	 * @param {Object}   options
	 * @param {Function} options.onClose Callback to invoke when dropdown is
	 *                                   closed.
	 *
	 * @return {WPElement} Dropdown content element.
	 */
	renderContent( { onClose } ) {
		const {
			rootClientId,
			clientId,
			isAppender,
			showInserterHelpPanel,
			__experimentalSelectBlockOnInsert: selectBlockOnInsert,
		} = this.props;

		return (
			<InserterMenu
				onSelect={ onClose }
				rootClientId={ rootClientId }
				clientId={ clientId }
				isAppender={ isAppender }
				showInserterHelpPanel={ showInserterHelpPanel }
				__experimentalSelectBlockOnInsert={ selectBlockOnInsert }
			/>
		);
	}

	render() {
		const { position, hasSingleBlockType, insertOnlyAllowedBlock } = this.props;

		if ( hasSingleBlockType ) {
			return this.renderToggle( { onToggle: insertOnlyAllowedBlock } );
		}

		return (
			<Dropdown
				className="block-editor-inserter"
				contentClassName="block-editor-inserter__popover"
				position={ position }
				onToggle={ this.onToggle }
				expandOnMobile
				headerTitle={ __( 'Add a block' ) }
				renderToggle={ this.renderToggle }
				renderContent={ this.renderContent }
			/>
		);
	}
}

export default compose( [
	withSelect( ( select, { rootClientId } ) => {
		const {
			hasInserterItems,
			__experimentalGetAllowedBlocks,
		} = select( 'core/block-editor' );

		const allowedBlocks = __experimentalGetAllowedBlocks( rootClientId );

		const hasSingleBlockType = allowedBlocks && ( get( allowedBlocks, [ 'length' ], 0 ) === 1 );

		let allowedBlockType = false;
		if ( hasSingleBlockType ) {
			allowedBlockType = allowedBlocks[ 0 ];
		}

		return {
			hasItems: hasInserterItems( rootClientId ),
			hasSingleBlockType,
			blockTitle: allowedBlockType ? allowedBlockType.title : '',
			allowedBlockType,
		};
	} ),
	withDispatch( ( dispatch, ownProps, { select } ) => {
		return {
			insertOnlyAllowedBlock() {
				const { rootClientId, clientId, isAppender } = ownProps;
				const {
					hasSingleBlockType,
					allowedBlockType,
					__experimentalSelectBlockOnInsert: selectBlockOnInsert,
				} = ownProps;

				if ( ! hasSingleBlockType ) {
					return;
				}

				function getInsertionIndex() {
					const {
						getBlockIndex,
						getBlockSelectionEnd,
						getBlockOrder,
					} = select( 'core/block-editor' );

					// If the clientId is defined, we insert at the position of the block.
					if ( clientId ) {
						return getBlockIndex( clientId, rootClientId );
					}

					// If there a selected block, we insert after the selected block.
					const end = getBlockSelectionEnd();
					if ( ! isAppender && end ) {
						return getBlockIndex( end, rootClientId ) + 1;
					}

					// Otherwise, we insert at the end of the current rootClientId
					return getBlockOrder( rootClientId ).length;
				}

				const {
					insertBlock,
				} = dispatch( 'core/block-editor' );

				const blockToInsert = createBlock( allowedBlockType.name );

				insertBlock(
					blockToInsert,
					getInsertionIndex(),
					rootClientId,
					selectBlockOnInsert
				);

				if ( ! selectBlockOnInsert ) {
					// translators: %s: the name of the block that has been added
					const message = sprintf( __( '%s block added' ), allowedBlockType.title );
					speak( message );
				}
			},
		};
	} ),
	ifCondition( ( { hasItems } ) => hasItems ),
] )( Inserter );<|MERGE_RESOLUTION|>--- conflicted
+++ resolved
@@ -32,8 +32,6 @@
 		<Button
 			icon="insert"
 			label={ label }
-<<<<<<< HEAD
-			labelPosition="bottom"
 			display={ 'inline-flex' }
 			alignItems={ 'center' }
 			color={ 'dark-gray-500' }
@@ -42,9 +40,7 @@
 			outline={ 'none' }
 			padding={ 'medium' }
 			margin={ 0 }
-=======
 			tooltipPosition="bottom"
->>>>>>> 347c5235
 			onClick={ onToggle }
 			className="block-editor-inserter__toggle"
 			aria-haspopup={ ! hasSingleBlockType ? 'true' : false }
