--- conflicted
+++ resolved
@@ -2,42 +2,30 @@
  * External dependencies
  */
 import classnames from 'classnames';
-<<<<<<< HEAD
-=======
-import { CompositeItem } from 'reakit';
 
 /**
  * WordPress dependencies
  */
-import { Button } from '@wordpress/components';
 import {
 	createBlock,
 	createBlocksFromInnerBlocksTemplate,
 } from '@wordpress/blocks';
 import { useMemo, useRef } from '@wordpress/element';
->>>>>>> 4fdf596f
 
 /**
  * Internal dependencies
  */
 import BlockIcon from '../block-icon';
-<<<<<<< HEAD
 import { InserterListboxItem } from '../inserter-listbox';
-=======
 import InserterDraggableBlocks from '../inserter-draggable-blocks';
->>>>>>> 4fdf596f
 
 function InserterListItem( {
 	className,
-<<<<<<< HEAD
 	isFirst,
-=======
-	composite,
 	item,
 	onSelect,
 	onHover,
 	isDraggable,
->>>>>>> 4fdf596f
 	...props
 } ) {
 	const isDragging = useRef( false );
@@ -58,36 +46,6 @@
 	}, [ item.name, item.initialAttributes, item.initialAttributes ] );
 
 	return (
-<<<<<<< HEAD
-		<div
-			className="block-editor-block-types-list__list-item"
-			role="presentation"
-		>
-			<InserterListboxItem
-				className={ classnames(
-					'block-editor-block-types-list__item',
-					className
-				) }
-				onClick={ ( event ) => {
-					event.preventDefault();
-					onClick();
-				} }
-				disabled={ isDisabled }
-				isFirst={ isFirst }
-				{ ...props }
-			>
-				<span
-					className="block-editor-block-types-list__item-icon"
-					style={ itemIconStyle }
-				>
-					<BlockIcon icon={ icon } showColors />
-				</span>
-				<span className="block-editor-block-types-list__item-title">
-					{ title }
-				</span>
-			</InserterListboxItem>
-		</div>
-=======
 		<InserterDraggableBlocks
 			isEnabled={ isDraggable && ! item.disabled }
 			blocks={ blocks }
@@ -111,10 +69,8 @@
 						}
 					} }
 				>
-					<CompositeItem
-						role="option"
-						as={ Button }
-						{ ...composite }
+					<InserterListboxItem
+						isFirst={ isFirst }
 						className={ classnames(
 							'block-editor-block-types-list__item',
 							className
@@ -139,10 +95,6 @@
 						} }
 						onMouseLeave={ () => onHover( null ) }
 						onBlur={ () => onHover( null ) }
-						// Use the CompositeItem `focusable` prop over Button's
-						// isFocusable. The latter was shown to cause an issue
-						// with tab order in the inserter list.
-						focusable
 						{ ...props }
 					>
 						<span
@@ -154,11 +106,10 @@
 						<span className="block-editor-block-types-list__item-title">
 							{ item.title }
 						</span>
-					</CompositeItem>
+					</InserterListboxItem>
 				</div>
 			) }
 		</InserterDraggableBlocks>
->>>>>>> 4fdf596f
 	);
 }
 
