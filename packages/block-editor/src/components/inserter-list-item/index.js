/**
 * External dependencies
 */
import classnames from 'classnames';

/**
 * WordPress dependencies
 */
<<<<<<< HEAD
=======
import { useMemo, useRef, memo } from '@wordpress/element';
import {
	Button,
	__unstableCompositeItem as CompositeItem,
} from '@wordpress/components';
>>>>>>> 13e153d5
import {
	createBlock,
	createBlocksFromInnerBlocksTemplate,
} from '@wordpress/blocks';

/**
 * Internal dependencies
 */
import BlockIcon from '../block-icon';
import { InserterListboxItem } from '../inserter-listbox';
import InserterDraggableBlocks from '../inserter-draggable-blocks';

function InserterListItem( {
	className,
	isFirst,
	item,
	onSelect,
	onHover,
	isDraggable,
	...props
} ) {
	const isDragging = useRef( false );
	const itemIconStyle = item.icon
		? {
				backgroundColor: item.icon.background,
				color: item.icon.foreground,
		  }
		: {};
	const blocks = useMemo( () => {
		return [
			createBlock(
				item.name,
				item.initialAttributes,
				createBlocksFromInnerBlocksTemplate( item.innerBlocks )
			),
		];
	}, [ item.name, item.initialAttributes, item.initialAttributes ] );

	return (
		<InserterDraggableBlocks
			isEnabled={ isDraggable && ! item.disabled }
			blocks={ blocks }
			icon={ item.icon }
		>
			{ ( { draggable, onDragStart, onDragEnd } ) => (
				<div
					className="block-editor-block-types-list__list-item"
					draggable={ draggable }
					onDragStart={ ( event ) => {
						isDragging.current = true;
						if ( onDragStart ) {
							onHover( null );
							onDragStart( event );
						}
					} }
					onDragEnd={ ( event ) => {
						isDragging.current = false;
						if ( onDragEnd ) {
							onDragEnd( event );
						}
					} }
				>
					<InserterListboxItem
						isFirst={ isFirst }
						className={ classnames(
							'block-editor-block-types-list__item',
							className
						) }
						disabled={ item.isDisabled }
						onClick={ ( event ) => {
							event.preventDefault();
							onSelect( item );
							onHover( null );
						} }
						onFocus={ () => {
							if ( isDragging.current ) {
								return;
							}
							onHover( item );
						} }
						onMouseEnter={ () => {
							if ( isDragging.current ) {
								return;
							}
							onHover( item );
						} }
						onMouseLeave={ () => onHover( null ) }
						onBlur={ () => onHover( null ) }
						{ ...props }
					>
						<span
							className="block-editor-block-types-list__item-icon"
							style={ itemIconStyle }
						>
							<BlockIcon icon={ item.icon } showColors />
						</span>
						<span className="block-editor-block-types-list__item-title">
							{ item.title }
						</span>
					</InserterListboxItem>
				</div>
			) }
		</InserterDraggableBlocks>
	);
}

export default memo( InserterListItem );<|MERGE_RESOLUTION|>--- conflicted
+++ resolved
@@ -6,14 +6,7 @@
 /**
  * WordPress dependencies
  */
-<<<<<<< HEAD
-=======
 import { useMemo, useRef, memo } from '@wordpress/element';
-import {
-	Button,
-	__unstableCompositeItem as CompositeItem,
-} from '@wordpress/components';
->>>>>>> 13e153d5
 import {
 	createBlock,
 	createBlocksFromInnerBlocksTemplate,
