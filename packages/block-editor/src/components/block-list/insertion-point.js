--- conflicted
+++ resolved
@@ -61,8 +61,6 @@
 	const [ inserterElement, setInserterElement ] = useState( null );
 	const [ inserterClientId, setInserterClientId ] = useState( null );
 	const ref = useRef();
-<<<<<<< HEAD
-=======
 	const { multiSelectedBlockClientIds } = useSelect( ( select ) => {
 		const { getMultiSelectedBlockClientIds } = select(
 			'core/block-editor'
@@ -72,7 +70,6 @@
 			multiSelectedBlockClientIds: getMultiSelectedBlockClientIds(),
 		};
 	} );
->>>>>>> 251bab45
 
 	function onMouseMove( event ) {
 		if ( event.target.className !== className ) {
@@ -130,16 +127,6 @@
 		const isReverse = clientY < targetRect.top + targetRect.height / 2;
 		const blockNode = getBlockDOMNode( inserterClientId );
 		const container = isReverse ? containerRef.current : blockNode;
-<<<<<<< HEAD
-		const closest = getClosestTabbable( blockNode, true, container );
-		const rect = new window.DOMRect( clientX, clientY, 0, 16 );
-
-		if ( closest ) {
-			placeCaretAtVerticalEdge( closest, isReverse, rect, false );
-		}
-	}
-
-=======
 		const closest =
 			getClosestTabbable( blockNode, true, container ) || blockNode;
 		const rect = new window.DOMRect( clientX, clientY, 0, 16 );
@@ -152,7 +139,6 @@
 		? multiSelectedBlockClientIds.includes( inserterClientId )
 		: inserterClientId === selectedBlockClientId;
 
->>>>>>> 251bab45
 	return (
 		<>
 			{ ! isMultiSelecting && ( isInserterShown || isInserterForced ) && (
@@ -187,14 +173,7 @@
 							className={ classnames(
 								'block-editor-block-list__insertion-point-inserter',
 								{
-<<<<<<< HEAD
-									// Hide the inserter above the selected block.
-									'is-inserter-hidden':
-										inserterClientId ===
-										selectedBlockClientId,
-=======
 									'is-inserter-hidden': isInserterHidden,
->>>>>>> 251bab45
 								}
 							) }
 						>
