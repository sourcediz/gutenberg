--- conflicted
+++ resolved
@@ -93,15 +93,9 @@
 		left: 0;
 		right: 0;
 
-<<<<<<< HEAD
-		.is-navigate-mode &::before {
-			border-color: $blue-medium-focus;
-			box-shadow: inset $block-left-border-width 0 0 0 $blue-medium-focus;
-=======
 		// 2px outside.
 		box-shadow: 0 0 0 2px $blue-medium-focus;
 		border-radius: $radius-block-ui;
->>>>>>> 251bab45
 
 		// Show a light color for dark themes.
 		.is-dark-theme & {
@@ -149,17 +143,6 @@
 	.block-editor-block-list__block.is-multi-selected {
 
 		// Show selection borders around every non-nested block's actual footprint.
-<<<<<<< HEAD
-		&:not(.is-block-collapsed),
-		.is-block-content {
-			box-shadow: 0 0 0 2px $blue-medium-focus;
-			border-radius: 1px;
-
-			// Windows High Contrast mode will show this outline.
-			outline: 2px solid transparent;
-
-			// Show a lighter blue for dark themes.
-=======
 		&::after {
 			position: absolute;
 			z-index: 1;
@@ -181,7 +164,6 @@
 			outline: 2px solid transparent;
 
 			// Show a lighter color for dark themes.
->>>>>>> 251bab45
 			.is-dark-theme & {
 				box-shadow: 0 0 0 2px $blue-medium-focus-dark;
 			}
@@ -385,26 +367,10 @@
 // Sibling inserter / "inbetweenserter".
 .block-editor-block-list__insertion-point-inserter,
 .block-editor-block-list__block-popover-inserter {
-<<<<<<< HEAD
-	// Show a clickable plus.
-	.block-editor-inserter__toggle {
-		border-radius: 50%;
-		color: $blue-medium-focus;
-		background: $white;
-		height: $block-padding * 2;
-		width: $block-padding * 2;
-		padding: 0;
-		justify-content: center;
-
-		&:not(:disabled):not([aria-disabled="true"]):hover {
-			box-shadow: none;
-		}
-=======
 	.block-editor-inserter__toggle.components-button {
 		// Special dimensions for this button.
 		min-width: 32px;
 		height: 32px;
->>>>>>> 251bab45
 	}
 }
 
@@ -542,12 +508,6 @@
 	}
 }
 
-<<<<<<< HEAD
-.block-editor-block-list__insertion-point-popover {
-	z-index: z-index(".block-editor-block-list__insertion-point-popover");
-
-	.components-popover__content {
-=======
 
 /**
  * Popovers.
@@ -557,15 +517,11 @@
 	z-index: z-index(".block-editor-block-list__insertion-point-popover");
 
 	.components-popover__content.components-popover__content { // Needs specificity.
->>>>>>> 251bab45
 		background: none;
 		border: none;
 		box-shadow: none;
 		overflow-y: visible;
-<<<<<<< HEAD
-=======
 		margin-left: 0;
->>>>>>> 251bab45
 	}
 }
 
@@ -588,12 +544,6 @@
 			pointer-events: all;
 		}
 
-<<<<<<< HEAD
-		.block-editor-block-contextual-toolbar,
-		.block-editor-block-list__breadcrumb {
-			margin-bottom: $block-padding - $border-width;
-			margin-left: - $block-padding;
-=======
 		// Position the block toolbar.
 		.block-editor-block-list__breadcrumb,
 		.block-editor-block-contextual-toolbar {
@@ -602,7 +552,6 @@
 			// @todo It should position the block transform dialog as the left margin of a block. It currently
 			// positions instead, the mover control.
 			margin-left: - $block-toolbar-height - $border-width;
->>>>>>> 251bab45
 		}
 
 		.block-editor-block-contextual-toolbar[data-align="full"],
