/**
 * External dependencies
 */
import { View, Text, TouchableWithoutFeedback } from 'react-native';

/**
 * WordPress dependencies
 */
import { Component } from '@wordpress/element';
import { ToolbarButton, Toolbar } from '@wordpress/components';
import { withDispatch, withSelect } from '@wordpress/data';
import { compose, withPreferredColorScheme } from '@wordpress/compose';
import {
	getBlockType,
	getUnregisteredTypeHandlerName,
	__experimentalGetAccessibleBlockLabel as getAccessibleBlockLabel,
} from '@wordpress/blocks';
import { __ } from '@wordpress/i18n';

/**
 * Internal dependencies
 */
import styles from './block.scss';
import BlockEdit from '../block-edit';
import BlockInvalidWarning from './block-invalid-warning';
import BlockMobileToolbar from '../block-mobile-toolbar';
import FloatingToolbar from './block-mobile-floating-toolbar';
import Breadcrumbs from './breadcrumb';
import NavigateUpSVG from './nav-up-icon';

class BlockListBlock extends Component {
	constructor() {
		super( ...arguments );

		this.insertBlocksAfter = this.insertBlocksAfter.bind( this );
		this.onFocus = this.onFocus.bind( this );
	}

	onFocus() {
		const { firstToSelectId, isSelected, onSelect } = this.props;
		if ( ! isSelected ) {
			onSelect( firstToSelectId );
		}
	}

	insertBlocksAfter( blocks ) {
		this.props.onInsertBlocks( blocks, this.props.order + 1 );

		if ( blocks[ 0 ] ) {
			// focus on the first block inserted
			this.props.onSelect( blocks[ 0 ].clientId );
		}
	}

	getBlockForType() {
		return (
			<BlockEdit
				name={ this.props.name }
				isSelected={ this.props.isSelected }
				attributes={ this.props.attributes }
				setAttributes={ this.props.onChange }
				onFocus={ this.onFocus }
				onReplace={ this.props.onReplace }
				insertBlocksAfter={ this.insertBlocksAfter }
				mergeBlocks={ this.props.mergeBlocks }
				onCaretVerticalPositionChange={
					this.props.onCaretVerticalPositionChange
				}
				clientId={ this.props.clientId }
				columnsSettings={ this.props.columnsSettings }
			/>
		);
	}

	renderBlockTitle() {
		return (
			<View style={ styles.blockTitle }>
				<Text>BlockType: { this.props.name }</Text>
			</View>
		);
	}

	applySelectedBlockStyle() {
		const { hasChildren, getStylesFromColorScheme } = this.props;

		const fullSolidBorderStyle = {
			// define style for full border
			...styles.fullSolidBordered,
			...getStylesFromColorScheme(
				styles.solidBorderColor,
				styles.solidBorderColorDark
			),
		};

		if ( hasChildren ) {
			// if block has children apply style for selected parent
			return { ...styles.selectedParent, ...fullSolidBorderStyle };
		}

		/* selected block is one of below:
				1. does not have children
				2. is not on root list level
				3. is an emty group block on root or nested level	*/
		return { ...styles.selectedLeaf, ...fullSolidBorderStyle };
	}

	applyUnSelectedBlockStyle() {
		const {
			hasChildren,
			isParentSelected,
			isAncestorSelected,
			hasParent,
			getStylesFromColorScheme,
			isLastBlock,
		} = this.props;

		// if block does not have parent apply neutral or full
		// margins depending if block has children or not
		if ( ! hasParent ) {
			return hasChildren ? styles.neutral : styles.full;
		}

		if ( isParentSelected ) {
			// parent of a block is selected
			const dashedBorderStyle = {
				// define style for dashed border
				...styles.dashedBordered,
				...getStylesFromColorScheme(
					styles.dashedBorderColor,
					styles.dashedBorderColorDark
				),
			};

			// return apply childOfSelected or childOfSelectedLeaf
			// margins depending if block has children or not
			return {
				...( hasChildren
					? styles.childOfSelected
					: styles.childOfSelectedLeaf ),
				...dashedBorderStyle,
				...( ( ! isLastBlock || this.props.name === 'core/column' ) &&
					styles.marginVerticalChild ),
			};
		}

		if ( isAncestorSelected ) {
			// ancestor of a block is selected
			return {
				...styles.descendantOfSelectedLeaf,
				...( hasChildren && {
					...styles.marginHorizontalNone,
					...styles.marginVerticalNone,
				} ),
				...( ! isLastBlock && styles.marginVerticalDescendant ),
			};
		}

		// if none of above condition are met return apply neutral or full
		// margins depending if block has children or not
		return hasChildren ? styles.neutral : styles.full;
	}

	applyBlockStyle() {
		const { isSelected, isDimmed, name } = this.props;

		return [
			isSelected
				? this.applySelectedBlockStyle()
				: this.applyUnSelectedBlockStyle(),
			isDimmed && styles.dimmed,
			name === 'core/column' && { flex: 1 },
		];
	}

	applyToolbarStyle() {
		const { hasChildren, isUnregisteredBlock } = this.props;

		if ( ! hasChildren || isUnregisteredBlock ) {
			return styles.neutralToolbar;
		}
	}

	render() {
		const {
			attributes,
			blockType,
			clientId,
			icon,
			isSelected,
			isValid,
			order,
			title,
			parentId,
			isTouchable,
<<<<<<< HEAD
			disallowRemoveInnerBlocks,
=======
			hasParent,
			onSelect,
			showFloatingToolbar,
>>>>>>> f9ded2dc
		} = this.props;

		const accessibilityLabel = getAccessibleBlockLabel(
			blockType,
			attributes,
			order + 1
		);

		return (
			<TouchableWithoutFeedback
				onPress={ this.onFocus }
				accessible={ ! isSelected }
				accessibilityRole={ 'button' }
			>
<<<<<<< HEAD
				<View
					style={ { flex: 1 } }
					accessibilityLabel={ accessibilityLabel }
				>
					{ isSelected && (
=======
				<View accessibilityLabel={ accessibilityLabel }>
					{ showFloatingToolbar && (
>>>>>>> f9ded2dc
						<FloatingToolbar>
							{ hasParent && (
								<Toolbar passedStyle={ styles.toolbar }>
									<ToolbarButton
										title={ __( 'Navigate Up' ) }
										onClick={ () => onSelect( parentId ) }
										icon={ NavigateUpSVG }
									/>
									<View style={ styles.pipe } />
								</Toolbar>
							) }
							<Breadcrumbs clientId={ clientId } />
						</FloatingToolbar>
					) }
					<View
						pointerEvents={ isTouchable ? 'auto' : 'box-only' }
						accessibilityLabel={ accessibilityLabel }
						style={ this.applyBlockStyle() }
					>
						{ isValid ? (
							this.getBlockForType()
						) : (
							<BlockInvalidWarning
								blockTitle={ title }
								icon={ icon }
							/>
						) }
						<View style={ this.applyToolbarStyle() }>
							{ isSelected && (
								<BlockMobileToolbar
									clientId={ clientId }
									disallowRemoveBlock={
										disallowRemoveInnerBlocks
									}
								/>
							) }
						</View>
					</View>
				</View>
			</TouchableWithoutFeedback>
		);
	}
}

export default compose( [
	withSelect( ( select, { clientId, rootClientId } ) => {
		const {
			getBlockIndex,
			isBlockSelected,
			__unstableGetBlockWithoutInnerBlocks,
			getBlockHierarchyRootClientId,
			getSelectedBlockClientId,
			getBlock,
			getBlockRootClientId,
			getLowestCommonAncestorWithSelectedBlock,
			getBlockParents,
			getBlockCount,
		} = select( 'core/block-editor' );

		const order = getBlockIndex( clientId, rootClientId );
		const isSelected = isBlockSelected( clientId );
		const isLastBlock = order === getBlockCount( rootClientId ) - 1;
		const block = __unstableGetBlockWithoutInnerBlocks( clientId );
		const { name, attributes, isValid } = block || {};

		const isUnregisteredBlock = name === getUnregisteredTypeHandlerName();
		const blockType = getBlockType( name || 'core/missing' );
		const title = blockType.title;
		const icon = blockType.icon;

		const parents = getBlockParents( clientId, true );
		const parentId = parents[ 0 ] || '';

		const rootBlockId = getBlockHierarchyRootClientId( clientId );
		const rootBlock = getBlock( rootBlockId );
		const hasRootInnerBlocks = rootBlock.innerBlocks.length !== 0;

		const showFloatingToolbar = isSelected && hasRootInnerBlocks;

		const selectedBlockClientId = getSelectedBlockClientId();

		const commonAncestor = getLowestCommonAncestorWithSelectedBlock(
			clientId
		);
		const commonAncestorIndex = parents.indexOf( commonAncestor ) - 1;
		const firstToSelectId = commonAncestor
			? parents[ commonAncestorIndex ]
			: parents[ parents.length - 1 ];

		const hasChildren =
			! isUnregisteredBlock && !! getBlockCount( clientId );
		const hasParent = !! parentId;
		const isParentSelected =
			selectedBlockClientId && selectedBlockClientId === parentId;
		const isAncestorSelected =
			selectedBlockClientId && parents.includes( selectedBlockClientId );
		const isSelectedBlockNested = !! getBlockRootClientId(
			selectedBlockClientId
		);

		const selectedParents = selectedBlockClientId
			? getBlockParents( selectedBlockClientId )
			: [];
		const isDescendantSelected = selectedParents.includes( clientId );
		const isDescendantOfParentSelected = selectedParents.includes(
			parentId
		);
		const isTouchable =
			isSelected ||
			isDescendantOfParentSelected ||
			isParentSelected ||
			parentId === '';
		const isDimmed =
			! isSelected &&
			isSelectedBlockNested &&
			! isAncestorSelected &&
			! isDescendantSelected &&
			( isDescendantOfParentSelected || rootBlockId === clientId );

		return {
			icon,
			name: name || 'core/missing',
			order,
			title,
			attributes,
			blockType,
			isLastBlock,
			isSelected,
			isValid,
			parentId,
			isParentSelected,
			firstToSelectId,
			hasChildren,
			hasParent,
			isAncestorSelected,
			isTouchable,
			isDimmed,
			isUnregisteredBlock,
			showFloatingToolbar,
		};
	} ),
	withDispatch( ( dispatch, ownProps, { select } ) => {
		const {
			insertBlocks,
			mergeBlocks,
			replaceBlocks,
			selectBlock,
			updateBlockAttributes,
		} = dispatch( 'core/block-editor' );

		return {
			mergeBlocks( forward ) {
				const { clientId } = ownProps;
				const {
					getPreviousBlockClientId,
					getNextBlockClientId,
				} = select( 'core/block-editor' );

				if ( forward ) {
					const nextBlockClientId = getNextBlockClientId( clientId );
					if ( nextBlockClientId ) {
						mergeBlocks( clientId, nextBlockClientId );
					}
				} else {
					const previousBlockClientId = getPreviousBlockClientId(
						clientId
					);
					if ( previousBlockClientId ) {
						mergeBlocks( previousBlockClientId, clientId );
					}
				}
			},
			onInsertBlocks( blocks, index ) {
				insertBlocks( blocks, index, ownProps.rootClientId );
			},
			onSelect( clientId = ownProps.clientId, initialPosition ) {
				selectBlock( clientId, initialPosition );
			},
			onChange: ( attributes ) => {
				updateBlockAttributes( ownProps.clientId, attributes );
			},
			onReplace( blocks, indexToSelect ) {
				replaceBlocks( [ ownProps.clientId ], blocks, indexToSelect );
			},
		};
	} ),
	withPreferredColorScheme,
] )( BlockListBlock );<|MERGE_RESOLUTION|>--- conflicted
+++ resolved
@@ -192,13 +192,10 @@
 			title,
 			parentId,
 			isTouchable,
-<<<<<<< HEAD
 			disallowRemoveInnerBlocks,
-=======
 			hasParent,
 			onSelect,
 			showFloatingToolbar,
->>>>>>> f9ded2dc
 		} = this.props;
 
 		const accessibilityLabel = getAccessibleBlockLabel(
@@ -213,16 +210,11 @@
 				accessible={ ! isSelected }
 				accessibilityRole={ 'button' }
 			>
-<<<<<<< HEAD
 				<View
 					style={ { flex: 1 } }
 					accessibilityLabel={ accessibilityLabel }
 				>
-					{ isSelected && (
-=======
-				<View accessibilityLabel={ accessibilityLabel }>
 					{ showFloatingToolbar && (
->>>>>>> f9ded2dc
 						<FloatingToolbar>
 							{ hasParent && (
 								<Toolbar passedStyle={ styles.toolbar }>
