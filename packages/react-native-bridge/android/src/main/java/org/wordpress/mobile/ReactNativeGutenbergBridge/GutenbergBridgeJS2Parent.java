package org.wordpress.mobile.ReactNativeGutenbergBridge;

import androidx.core.util.Consumer;

import com.facebook.react.bridge.ReadableArray;
import com.facebook.react.bridge.ReadableMap;

import org.wordpress.mobile.WPAndroidGlue.MediaOption;
import org.wordpress.mobile.WPAndroidGlue.RequestExecutor;

import java.util.ArrayList;
import java.util.HashMap;
import java.util.List;
import java.util.Map;

public interface GutenbergBridgeJS2Parent extends RequestExecutor {

    void responseHtml(String title, String html, boolean changed, ReadableMap contentInfo);

    void editorDidMount(ReadableArray unsupportedBlockNames);

    interface OtherMediaOptionsReceivedCallback {
        void onOtherMediaOptionsReceived(ArrayList<MediaOption> mediaList);
    }

    interface MediaSelectedCallback {
        void onMediaFileSelected(List<RNMedia> mediaList);
    }

    interface MediaUploadEventEmitter {
        void onUploadMediaFileClear(int mediaId);
        void onMediaFileUploadProgress(int mediaId, float progress);
        void onMediaFileUploadSucceeded(int mediaId, String mediaUrl, int serverId);
        void onMediaFileUploadFailed(int mediaId);
    }

    interface MediaSaveEventEmitter {
        void onSaveMediaFileClear(String mediaId);
        void onMediaFileSaveProgress(String mediaId, float progress);
        void onMediaFileSaveSucceeded(String mediaId, String mediaUrl);
        void onMediaFileSaveFailed(String mediaId);
        void onMediaCollectionSaveResult(String firstMediaIdInCollection, boolean success);
        void onMediaIdChanged(final String oldId, final String newId, final String oldUrl);
        void onReplaceMediaFilesEditedBlock(final String mediaFiles, final String blockId);
    }

    interface ReplaceUnsupportedBlockCallback {
        void replaceUnsupportedBlock(String content, String blockId);
    }

<<<<<<< HEAD
    interface StarterPageTemplatesTooltipShownCallback {
        void onRequestStarterPageTemplatesTooltipShown(boolean tooltipShown);
=======
    interface ReplaceMediaFilesEditedBlockCallback {
        void replaceMediaFilesEditedBlock(String mediaFiles, String blockId);
>>>>>>> 2e8d2608
    }

    // Ref: https://github.com/facebook/react-native/blob/master/Libraries/polyfills/console.js#L376
    enum LogLevel {
        TRACE(0),
        INFO(1),
        WARN(2),
        ERROR(3);

        private final int id;

        LogLevel(int id) {
            this.id = id;
        }

        public static LogLevel valueOf(int id) {
            for (LogLevel num : values()) {
                if (num.id == id) {
                    return num;
                }
            }
            return null;
        }
    }

    enum MediaType {
        IMAGE("image"),
        VIDEO("video"),
        MEDIA("media"),
        AUDIO("audio"),
        ANY("any"),
        OTHER("other");

        String name;

        MediaType(String name) {
            this.name = name;
        }

        public static MediaType getEnum(String value) {
            for (MediaType mediaType : values()) {
                if (mediaType.name.equals(value)) {
                    return mediaType;
                }
            }

            return OTHER;
        }
    }

    enum GutenbergUserEvent {
        EDITOR_SESSION_TEMPLATE_APPLY("editor_session_template_apply"),
        EDITOR_SESSION_TEMPLATE_PREVIEW("editor_session_template_preview");

        private static final Map<String, GutenbergUserEvent> MAP = new HashMap<>();

        static {
            for (GutenbergUserEvent event : values()) {
                MAP.put(event.name, event);
            }
        }

        String name;

        GutenbergUserEvent(String name) {
            this.name = name;
        }

        public static GutenbergUserEvent getEnum(String eventName) {
            return MAP.get(eventName);
        }
    }

    void requestMediaPickFromMediaLibrary(MediaSelectedCallback mediaSelectedCallback, Boolean allowMultipleSelection, MediaType mediaType);

    void requestMediaPickFromDeviceLibrary(MediaSelectedCallback mediaSelectedCallback, Boolean allowMultipleSelection, MediaType mediaType);

    void requestMediaPickerFromDeviceCamera(MediaSelectedCallback mediaSelectedCallback, MediaType mediaType);

    void requestMediaImport(String url, MediaSelectedCallback mediaSelectedCallback);

    void mediaUploadSync(MediaSelectedCallback mediaSelectedCallback);

    void mediaSaveSync(MediaSelectedCallback mediaSelectedCallback);

    void requestImageFailedRetryDialog(int mediaId);

    void requestImageUploadCancelDialog(int mediaId);

    void requestImageUploadCancel(int mediaId);

    void editorDidEmitLog(String message, LogLevel logLevel);

    void editorDidAutosave();

    void getOtherMediaPickerOptions(OtherMediaOptionsReceivedCallback otherMediaOptionsReceivedCallback, MediaType mediaType);

    void requestMediaPickFrom(String mediaSource, MediaSelectedCallback mediaSelectedCallback, Boolean allowMultipleSelection);

    void requestImageFullscreenPreview(String mediaUrl);

    void requestMediaEditor(MediaSelectedCallback mediaSelectedCallback, String mediaUrl);

    void logUserEvent(GutenbergUserEvent gutenbergUserEvent, ReadableMap eventProperties);

    void gutenbergDidRequestUnsupportedBlockFallback(ReplaceUnsupportedBlockCallback replaceUnsupportedBlockCallback,
                                                     String content,
                                                     String blockId,
                                                     String blockName,
                                                     String blockTitle);

    void gutenbergDidSendButtonPressedAction(String buttonType);

    void onShowUserSuggestions(Consumer<String> onResult);

    void onShowXpostSuggestions(Consumer<String> onResult);

<<<<<<< HEAD
    void setStarterPageTemplatesTooltipShown(boolean tooltipShown);

    void requestStarterPageTemplatesTooltipShown(StarterPageTemplatesTooltipShownCallback starterPageTemplatesTooltipShownCallback);

    void requestMediaFilesEditorLoad(ReadableArray mediaFiles, String blockId);
=======
    void requestMediaFilesEditorLoad(ReplaceMediaFilesEditedBlockCallback replaceMediaFilesEditedBlockCallback,
                                                     ReadableArray mediaFiles,
                                                     String blockId
    );
>>>>>>> 2e8d2608

    void requestMediaFilesFailedRetryDialog(ReadableArray mediaFiles);

    void requestMediaFilesUploadCancelDialog(ReadableArray mediaFiles);

    void requestMediaFilesSaveCancelDialog(ReadableArray mediaFiles);

    void mediaFilesBlockReplaceSync(ReadableArray mediaFiles, String blockId);
}<|MERGE_RESOLUTION|>--- conflicted
+++ resolved
@@ -48,13 +48,8 @@
         void replaceUnsupportedBlock(String content, String blockId);
     }
 
-<<<<<<< HEAD
-    interface StarterPageTemplatesTooltipShownCallback {
-        void onRequestStarterPageTemplatesTooltipShown(boolean tooltipShown);
-=======
     interface ReplaceMediaFilesEditedBlockCallback {
         void replaceMediaFilesEditedBlock(String mediaFiles, String blockId);
->>>>>>> 2e8d2608
     }
 
     // Ref: https://github.com/facebook/react-native/blob/master/Libraries/polyfills/console.js#L376
@@ -172,18 +167,10 @@
 
     void onShowXpostSuggestions(Consumer<String> onResult);
 
-<<<<<<< HEAD
-    void setStarterPageTemplatesTooltipShown(boolean tooltipShown);
-
-    void requestStarterPageTemplatesTooltipShown(StarterPageTemplatesTooltipShownCallback starterPageTemplatesTooltipShownCallback);
-
-    void requestMediaFilesEditorLoad(ReadableArray mediaFiles, String blockId);
-=======
     void requestMediaFilesEditorLoad(ReplaceMediaFilesEditedBlockCallback replaceMediaFilesEditedBlockCallback,
                                                      ReadableArray mediaFiles,
                                                      String blockId
     );
->>>>>>> 2e8d2608
 
     void requestMediaFilesFailedRetryDialog(ReadableArray mediaFiles);
 
