--- conflicted
+++ resolved
@@ -104,19 +104,8 @@
 		}
 	},
 
-<<<<<<< HEAD
-	edit( { attributes, setAttributes, isSelected, className } ) {
+	edit: withNotices( ( { attributes, setAttributes, isSelected, className, noticeOperations, noticeUI } ) => {
 		const { url, title, align, contentAlign, id, hasParallax, dimRatio, data } = attributes;
-		const updateAlignment = ( nextAlign ) => setAttributes( { align: nextAlign } );
-		const onSelectImage = ( media ) => {
-			setAttributes( { url: media.url, id: media.id } );
-
-			if ( media.data ) {
-				updateData( media.data );
-			}
-=======
-	edit: withNotices( ( { attributes, setAttributes, isSelected, className, noticeOperations, noticeUI } ) => {
-		const { url, title, align, contentAlign, id, hasParallax, dimRatio } = attributes;
 		const updateAlignment = ( nextAlign ) => setAttributes( { align: nextAlign } );
 		const onSelectImage = ( media ) => {
 			if ( ! media || ! media.url ) {
@@ -124,7 +113,10 @@
 				return;
 			}
 			setAttributes( { url: media.url, id: media.id } );
->>>>>>> bf69697f
+
+			if ( media.data ) {
+				updateData( media.data );
+			}
 		};
 		const toggleParallax = () => setAttributes( { hasParallax: ! hasParallax } );
 		const setDimRatio = ( ratio ) => setAttributes( { dimRatio: ratio } );
