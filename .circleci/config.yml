--- conflicted
+++ resolved
@@ -6,21 +6,13 @@
       - restore_cache:
           name: Restore Yarn Cache
           keys:
-<<<<<<< HEAD
-            - yarn-v3-{{ arch }}-{{ checksum "yarn.lock" }}
-=======
-            - yarn-i18n-v1-{{ .Environment.CIRCLE_JOB }}-{{ checksum "yarn.lock" }}
->>>>>>> a5397432
+            - yarn-i18n-v3-{{ .Environment.CIRCLE_JOB }}-{{ checksum "yarn.lock" }}
       - run:
           name: Yarn Install
           command: yarn install --frozen-lockfile --prefer-offline
       - save_cache:
           name: Save Yarn Cache
-<<<<<<< HEAD
-          key: yarn-v3-{{ arch }}-{{ checksum "yarn.lock" }}
-=======
-          key: yarn-i18n-v1-{{ .Environment.CIRCLE_JOB }}-{{ checksum "yarn.lock" }}
->>>>>>> a5397432
+          key: yarn-i18n-v3-{{ .Environment.CIRCLE_JOB }}-{{ checksum "yarn.lock" }}
           paths:
             - node_modules
             - i18n-cache/data
@@ -134,7 +126,7 @@
         paths:
         - react-native-aztec/ios/Carthage
         - ~/.rncache
-    - run: 
+    - run:
         name: Build (if needed)
         command: test -e ios/build/gutenberg/Build/Products/Release-iphonesimulator/gutenberg.app || yarn react-native run-ios --configuration Release --no-packager
     - run:
