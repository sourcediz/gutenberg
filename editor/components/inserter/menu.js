--- conflicted
+++ resolved
@@ -61,11 +61,7 @@
 		this.nodes = {};
 		this.state = {
 			filterValue: '',
-<<<<<<< HEAD
 			tab: getDefaultTab().options.name,
-=======
-			tab: 'suggested',
->>>>>>> 3b1a3305
 			selectedItem: null,
 		};
 		this.filter = this.filter.bind( this );
@@ -74,7 +70,6 @@
 		this.sortItems = this.sortItems.bind( this );
 		this.selectItem = this.selectItem.bind( this );
 
-<<<<<<< HEAD
 		this.tabScrollTop = this.tabs.reduce( ( res, tab ) => {
 			if ( tab.tabScrollTop !== undefined ) {
 				res[ tab.options.name ] = tab.tabScrollTop;
@@ -82,9 +77,6 @@
 
 			return res;
 		}, { } );
-=======
-		this.tabScrollTop = { suggested: 0, blocks: 0, embeds: 0 };
->>>>>>> 3b1a3305
 		this.switchTab = this.switchTab.bind( this );
 		this.previewItem = this.previewItem.bind( this );
 	}
@@ -141,43 +133,20 @@
 		}
 
 		let predicate;
-<<<<<<< HEAD
 		const tabObj = getTabByName( tab );
 		if ( typeof tabObj.getItemsForTab === 'function' ) {
 			predicate = tabObj.getItemsForTab();
 		} else {
 			return frecentItems;
-=======
-		switch ( tab ) {
-			case 'suggested':
-				return frecentItems;
-
-			case 'blocks':
-				predicate = ( item ) => item.category !== 'embed' && item.category !== 'shared';
-				break;
-
-			case 'embeds':
-				predicate = ( item ) => item.category === 'embed';
-				break;
-
-			case 'shared':
-				predicate = ( item ) => item.category === 'shared';
-				break;
->>>>>>> 3b1a3305
 		}
 
 		return filter( items, predicate );
 	}
 
 	sortItems( items ) {
-<<<<<<< HEAD
 		const tabObj = getTabByName( this.state.tab );
 		if ( typeof tabObj.sortItems === 'function' ) {
 			return tabObj.sortItems( items, this.state );
-=======
-		if ( 'suggested' === this.state.tab && ! this.state.filterValue ) {
-			return items;
->>>>>>> 3b1a3305
 		}
 
 		const getCategoryIndex = ( item ) => {
@@ -249,17 +218,8 @@
 	renderTabView( tab ) {
 		const itemsForTab = this.getItemsForTab( tab );
 
-<<<<<<< HEAD
+		// If the tab is selected and we have no results, display a friendly message
 		if ( itemsForTab.length === 0 ) {
-=======
-		// If the Suggested tab is selected, don't render category headers
-		if ( 'suggested' === tab ) {
-			return this.renderItems( itemsForTab );
-		}
-
-		// If the Shared tab is selected and we have no results, display a friendly message
-		if ( 'shared' === tab && itemsForTab.length === 0 ) {
->>>>>>> 3b1a3305
 			return (
 				<NoBlocks>
 					{ __( `No ${ tab } blocks.` ) }
@@ -333,32 +293,7 @@
 				{ ! isSearching &&
 					<TabPanel className="editor-inserter__tabs" activeClass="is-active"
 						onSelect={ this.switchTab }
-<<<<<<< HEAD
 						tabs={ this.tabs.map( tab => tab.options ) }
-=======
-						tabs={ [
-							{
-								name: 'suggested',
-								title: __( 'Suggested' ),
-								className: 'editor-inserter__tab',
-							},
-							{
-								name: 'blocks',
-								title: __( 'Blocks' ),
-								className: 'editor-inserter__tab',
-							},
-							{
-								name: 'embeds',
-								title: __( 'Embeds' ),
-								className: 'editor-inserter__tab',
-							},
-							{
-								name: 'shared',
-								title: __( 'Shared' ),
-								className: 'editor-inserter__tab',
-							},
-						] }
->>>>>>> 3b1a3305
 					>
 						{ ( tabKey ) => (
 							<div ref={ ( ref ) => this.tabContainer = ref }>
